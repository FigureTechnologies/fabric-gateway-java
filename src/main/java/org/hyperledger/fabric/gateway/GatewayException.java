--- conflicted
+++ resolved
@@ -10,11 +10,8 @@
  * Base class for exceptions thrown by the Gateway SDK or by components of the underlying Fabric.
  */
 public class GatewayException extends Exception {
-<<<<<<< HEAD
-=======
     private static final long serialVersionUID = -6313392932347237084L;
 
->>>>>>> 2ca70416
     /**
      * Constructs a new exception with the specified detail message. The cause is not initialized.
      * @param message the detail message.

/*
 * Copyright 2019 IBM All Rights Reserved.
 *
 * SPDX-License-Identifier: Apache-2.0
 */

package org.hyperledger.fabric.gateway.impl;

import java.io.BufferedInputStream;
import java.io.ByteArrayInputStream;
import java.io.ByteArrayOutputStream;
import java.io.FileInputStream;
import java.io.IOException;
import java.io.InputStream;
import java.nio.file.Path;
import java.security.cert.CertificateException;
import java.util.ArrayList;
import java.util.Arrays;
import java.util.Collection;
import java.util.EnumSet;
import java.util.HashMap;
import java.util.List;
import java.util.Map;
import java.util.Optional;
import java.util.Properties;
import java.util.concurrent.TimeUnit;

import org.apache.commons.logging.Log;
import org.apache.commons.logging.LogFactory;
import org.hyperledger.fabric.gateway.DefaultCommitHandlers;
import org.hyperledger.fabric.gateway.DefaultQueryHandlers;
import org.hyperledger.fabric.gateway.Gateway;
import org.hyperledger.fabric.gateway.GatewayRuntimeException;
import org.hyperledger.fabric.gateway.Identities;
import org.hyperledger.fabric.gateway.Identity;
import org.hyperledger.fabric.gateway.Network;
import org.hyperledger.fabric.gateway.Wallet;
import org.hyperledger.fabric.gateway.X509Identity;
import org.hyperledger.fabric.gateway.impl.identity.X509IdentityProvider;
import org.hyperledger.fabric.gateway.spi.CommitHandlerFactory;
import org.hyperledger.fabric.gateway.spi.QueryHandlerFactory;
import org.hyperledger.fabric.sdk.Channel;
import org.hyperledger.fabric.sdk.Channel.PeerOptions;
import org.hyperledger.fabric.sdk.Enrollment;
import org.hyperledger.fabric.sdk.HFClient;
import org.hyperledger.fabric.sdk.NetworkConfig;
import org.hyperledger.fabric.sdk.Peer;
import org.hyperledger.fabric.sdk.Peer.PeerRole;
import org.hyperledger.fabric.sdk.User;
import org.hyperledger.fabric.sdk.exception.InvalidArgumentException;
import org.hyperledger.fabric.sdk.exception.NetworkConfigurationException;

public final class GatewayImpl implements Gateway {
    private static final Log LOG = LogFactory.getLog(Gateway.class);

    private static final long DEFAULT_COMMIT_TIMEOUT = 5;
    private static final TimeUnit DEFAULT_COMMIT_TIMEOUT_UNIT = TimeUnit.MINUTES;

    private final HFClient client;
    private final NetworkConfig networkConfig;
    private final Identity identity;
    private final Map<String, NetworkImpl> networks = new HashMap<>();
    private final CommitHandlerFactory commitHandlerFactory;
    private final TimePeriod commitTimeout;
    private final QueryHandlerFactory queryHandlerFactory;
    private final boolean discovery;

    public static final class Builder implements Gateway.Builder {
        private CommitHandlerFactory commitHandlerFactory = DefaultCommitHandlers.MSPID_SCOPE_ALLFORTX;
        private TimePeriod commitTimeout = new TimePeriod(DEFAULT_COMMIT_TIMEOUT, DEFAULT_COMMIT_TIMEOUT_UNIT);
        private QueryHandlerFactory queryHandlerFactory = DefaultQueryHandlers.MSPID_SCOPE_SINGLE;
        private NetworkConfig ccp = null;
        private Identity identity = null;
        private HFClient client;
        private boolean discovery = false;

        private static final class ExposedByteArrayOutputStream extends ByteArrayOutputStream {
            public byte[] getInternalBuffer() {
                return buf;
            }
        }

        @Override
        public Builder networkConfig(final Path config) throws IOException {
            try (InputStream fileIn = new FileInputStream(config.toFile());
                 InputStream bufferedIn = new BufferedInputStream(fileIn)) {
                return networkConfig(bufferedIn);
            }
        }

        @Override
        public Builder networkConfig(final InputStream config) throws IOException {
            try (InputStream bufferedStream = copyToMemory(config)) {
                try {
                    ccp = NetworkConfig.fromJsonStream(bufferedStream);
                } catch (Exception e) {
                    bufferedStream.reset();
                    ccp = NetworkConfig.fromYamlStream(bufferedStream);
                }
            } catch (InvalidArgumentException | NetworkConfigurationException e) {
                throw new IOException(e);
            }
            return this;
        }

        private InputStream copyToMemory(final InputStream in) throws IOException {
            ExposedByteArrayOutputStream outBuff = new ExposedByteArrayOutputStream();
<<<<<<< HEAD

            for (int b; (b = in.read()) > -1; ) { // checkstyle:ignore-line:InnerAssignment
                outBuff.write(b);
            }

=======
            GatewayUtils.copy(in, outBuff);
>>>>>>> 2ca70416
            return new ByteArrayInputStream(outBuff.getInternalBuffer(), 0, outBuff.size());
        }

        @Override
        public Builder identity(final Wallet wallet, final String id) throws IOException {
            this.identity = wallet.get(id);
            if (null == identity) {
                throw new IllegalArgumentException("Identity not found in wallet: " + id);
            }
            return this;
        }

        @Override
<<<<<<< HEAD
=======
        public Builder identity(final Identity identity) {
            if (null == identity) {
                throw new IllegalArgumentException("Identity must not be null");
            }
            if (!(identity instanceof X509Identity)) {
                throw new IllegalArgumentException("No provider for identity type: " + identity.getClass().getName());
            }
            this.identity = identity;
            return this;
        }

        @Override
>>>>>>> 2ca70416
        public Builder commitHandler(final CommitHandlerFactory commitHandlerFactory) {
            this.commitHandlerFactory = commitHandlerFactory;
            return this;
        }

        @Override
        public Builder queryHandler(final QueryHandlerFactory queryHandler) {
            this.queryHandlerFactory = queryHandler;
            return this;
        }

        @Override
        public Builder commitTimeout(final long timeout, final TimeUnit timeUnit) {
            this.commitTimeout = new TimePeriod(timeout, timeUnit);
            return this;
        }

        @Override
        public Builder discovery(final boolean enabled) {
            this.discovery = enabled;
            return this;
        }

        public Builder client(final HFClient client) {
            this.client = client;
            return this;
        }

        @Override
        public GatewayImpl connect() {
            return new GatewayImpl(this);
        }
    }

    private GatewayImpl(final Builder builder) {
        this.commitHandlerFactory = builder.commitHandlerFactory;
        this.commitTimeout = builder.commitTimeout;
        this.queryHandlerFactory = builder.queryHandlerFactory;
        this.discovery = builder.discovery;

        if (builder.client != null) {
            // Only for testing!
            this.client = builder.client;
            this.networkConfig = null;

            User user = client.getUserContext();
            Enrollment enrollment = user.getEnrollment();
            try {
                this.identity = Identities.newX509Identity(user.getMspId(), user.getEnrollment());
            } catch (CertificateException e) {
                throw new GatewayRuntimeException(e);
            }
        } else {
            if (null == builder.identity) {
                throw new IllegalStateException("The gateway identity must be set");
            }
            if (null == builder.ccp) {
                throw new IllegalStateException("The network configuration must be specified");
            }
            this.networkConfig = builder.ccp;
            this.identity = builder.identity;

            this.client = createClient();
        }
    }

    private GatewayImpl(final GatewayImpl that) {
        this.commitHandlerFactory = that.commitHandlerFactory;
        this.commitTimeout = that.commitTimeout;
        this.queryHandlerFactory = that.queryHandlerFactory;
        this.discovery = that.discovery;
        this.networkConfig = that.networkConfig;
        this.identity = that.identity;

        this.client = createClient();
    }

    private HFClient createClient() {
        HFClient client = HFClient.createNewInstance();
<<<<<<< HEAD

        try {
            CryptoSuite cryptoSuite = CryptoSuiteFactory.getDefault().getCryptoSuite();
            client.setCryptoSuite(cryptoSuite);
            client.setUserContext(user);
        } catch (ClassNotFoundException | CryptoException | IllegalAccessException | NoSuchMethodException
                | InstantiationException | InvalidArgumentException | InvocationTargetException e) {
            throw new GatewayRuntimeException("Failed to configure client", e);
        }

=======
        // Hard-coded type for now but needs to get appropriate provider from wallet (or registry)
        X509IdentityProvider.INSTANCE.setUserContext(client, identity, "gateway");
>>>>>>> 2ca70416
        return client;
    }

    @Override
    public synchronized void close() {
        networks.values().forEach(NetworkImpl::close);
        networks.clear();
    }

    @Override
    public synchronized Network getNetwork(final String networkName) {
        if (networkName == null || networkName.isEmpty()) {
            throw new IllegalArgumentException("Channel name must be a non-empty string");
        }
        NetworkImpl network = networks.get(networkName);
        if (network == null) {
            Channel channel = client.getChannel(networkName);
            if (channel == null && networkConfig != null) {
                try {
                    channel = client.loadChannelFromConfig(networkName, networkConfig);
                } catch (InvalidArgumentException | NetworkConfigurationException ex) {
                    LOG.info("Unable to load channel configuration from connection profile: " + ex.getLocalizedMessage());
                }
            }
            if (channel == null) {
                try {
                    // since this channel is not in the CCP, we'll assume it exists,
                    // and the org's peer(s) has joined it with all roles
                    channel = client.newChannel(networkName);
                    for (Peer peer : getPeersForOrg()) {
                        PeerOptions peerOptions = PeerOptions.createPeerOptions()
                                .setPeerRoles(EnumSet.allOf(PeerRole.class));
                        channel.addPeer(peer, peerOptions);
                    }
                } catch (InvalidArgumentException e) {
                    // we've already checked the channel status
                    throw new GatewayRuntimeException(e);
<<<<<<< HEAD
                }
            }
            /*
            provenance.io - use the service discovery peer to set the mutual TLS
            connectivity properties on the channel service discovery options
             */
            if (isDiscoveryEnabled()) {
                List<String> tlsProps = Arrays.asList("clientCertFile", "clientKeyFile", "clientCertBytes", "clientKeyBytes");

                Optional<Peer> firstSDPeer = channel.getPeers(EnumSet.of(PeerRole.SERVICE_DISCOVERY))
                        .stream()
                        .filter(peer -> {
                            return peer.getProperties().keySet().stream().anyMatch(tlsProps::contains);
                        }).findFirst();

                if (firstSDPeer.isPresent()) {
                    Peer sdPeer = firstSDPeer.get();
                    LOG.info("Setting mutual TLS service discovery properties from peer " + sdPeer.getName());
                    Properties sdprops = new Properties();
                    tlsProps.forEach(p -> {
                        if (sdPeer.getProperties().containsKey(p)) {
                            String k = "org.hyperledger.fabric.sdk.discovery.default." + p;
                            Object v = sdPeer.getProperties().get(p);
                            sdprops.put(k, v);
                            LOG.info(k + "=" + v);
                        }
                    });
                    channel.setServiceDiscoveryProperties(sdprops);
                } else {
                    LOG.warn("Mutual TLS service discovery properties not set on channel.");
=======
>>>>>>> 2ca70416
                }
            }
            network = new NetworkImpl(channel, this);
            networks.put(networkName, network);
        }
        return network;
    }

    @Override
    public Identity getIdentity() {
        return identity;
    }

    public HFClient getClient() {
        return client;
    }

    public CommitHandlerFactory getCommitHandlerFactory() {
        return commitHandlerFactory;
    }

    public TimePeriod getCommitTimeout() {
        return commitTimeout;
    }

    public QueryHandlerFactory getQueryHandlerFactory() {
        return queryHandlerFactory;
    }

    public boolean isDiscoveryEnabled() {
        return discovery;
    }

    public GatewayImpl newInstance() {
        return new GatewayImpl(this);
    }

    private Collection<Peer> getPeersForOrg() {
        Collection<Peer> peers = new ArrayList<>();
        List<String> peerNames = networkConfig.getClientOrganization().getPeerNames();
        for (String name : peerNames) {
            try {
                String url = networkConfig.getPeerUrl(name);
                Properties props = networkConfig.getPeerProperties(name);
                peers.add(client.newPeer(name, url, props));
            } catch (InvalidArgumentException e) {
                // log warning
            }
        }
        return peers;
    }
}<|MERGE_RESOLUTION|>--- conflicted
+++ resolved
@@ -105,15 +105,7 @@
 
         private InputStream copyToMemory(final InputStream in) throws IOException {
             ExposedByteArrayOutputStream outBuff = new ExposedByteArrayOutputStream();
-<<<<<<< HEAD
-
-            for (int b; (b = in.read()) > -1; ) { // checkstyle:ignore-line:InnerAssignment
-                outBuff.write(b);
-            }
-
-=======
             GatewayUtils.copy(in, outBuff);
->>>>>>> 2ca70416
             return new ByteArrayInputStream(outBuff.getInternalBuffer(), 0, outBuff.size());
         }
 
@@ -127,8 +119,6 @@
         }
 
         @Override
-<<<<<<< HEAD
-=======
         public Builder identity(final Identity identity) {
             if (null == identity) {
                 throw new IllegalArgumentException("Identity must not be null");
@@ -141,7 +131,6 @@
         }
 
         @Override
->>>>>>> 2ca70416
         public Builder commitHandler(final CommitHandlerFactory commitHandlerFactory) {
             this.commitHandlerFactory = commitHandlerFactory;
             return this;
@@ -221,21 +210,8 @@
 
     private HFClient createClient() {
         HFClient client = HFClient.createNewInstance();
-<<<<<<< HEAD
-
-        try {
-            CryptoSuite cryptoSuite = CryptoSuiteFactory.getDefault().getCryptoSuite();
-            client.setCryptoSuite(cryptoSuite);
-            client.setUserContext(user);
-        } catch (ClassNotFoundException | CryptoException | IllegalAccessException | NoSuchMethodException
-                | InstantiationException | InvalidArgumentException | InvocationTargetException e) {
-            throw new GatewayRuntimeException("Failed to configure client", e);
-        }
-
-=======
         // Hard-coded type for now but needs to get appropriate provider from wallet (or registry)
         X509IdentityProvider.INSTANCE.setUserContext(client, identity, "gateway");
->>>>>>> 2ca70416
         return client;
     }
 
@@ -273,7 +249,6 @@
                 } catch (InvalidArgumentException e) {
                     // we've already checked the channel status
                     throw new GatewayRuntimeException(e);
-<<<<<<< HEAD
                 }
             }
             /*
@@ -304,8 +279,6 @@
                     channel.setServiceDiscoveryProperties(sdprops);
                 } else {
                     LOG.warn("Mutual TLS service discovery properties not set on channel.");
-=======
->>>>>>> 2ca70416
                 }
             }
             network = new NetworkImpl(channel, this);

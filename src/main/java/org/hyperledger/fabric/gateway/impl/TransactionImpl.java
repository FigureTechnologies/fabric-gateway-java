/*
 * Copyright 2019 IBM All Rights Reserved.
 *
 * SPDX-License-Identifier: Apache-2.0
 */

package org.hyperledger.fabric.gateway.impl;

import java.util.ArrayList;
import java.util.Collection;
import java.util.Map;
import java.util.concurrent.TimeUnit;
import java.util.concurrent.TimeoutException;

import org.apache.commons.logging.Log;
import org.apache.commons.logging.LogFactory;
import org.hyperledger.fabric.gateway.ContractException;
import org.hyperledger.fabric.gateway.GatewayRuntimeException;
import org.hyperledger.fabric.gateway.Network;
import org.hyperledger.fabric.gateway.Transaction;
import org.hyperledger.fabric.gateway.spi.CommitHandler;
import org.hyperledger.fabric.gateway.spi.CommitHandlerFactory;
import org.hyperledger.fabric.gateway.spi.Query;
import org.hyperledger.fabric.gateway.spi.QueryHandler;
import org.hyperledger.fabric.sdk.ChaincodeID;
import org.hyperledger.fabric.sdk.ChaincodeResponse;
import org.hyperledger.fabric.sdk.Channel;
import org.hyperledger.fabric.sdk.Peer;
import org.hyperledger.fabric.sdk.ProposalResponse;
import org.hyperledger.fabric.sdk.QueryByChaincodeRequest;
import org.hyperledger.fabric.sdk.ServiceDiscovery;
import org.hyperledger.fabric.sdk.TransactionProposalRequest;
<<<<<<< HEAD
import org.hyperledger.fabric.sdk.User;
=======
import org.hyperledger.fabric.sdk.TransactionRequest;
>>>>>>> 5ac5e863
import org.hyperledger.fabric.sdk.exception.InvalidArgumentException;
import org.hyperledger.fabric.sdk.exception.ProposalException;
import org.hyperledger.fabric.sdk.exception.ServiceDiscoveryException;

import javax.annotation.Nullable;

import static org.hyperledger.fabric.sdk.Channel.DiscoveryOptions.createDiscoveryOptions;

public final class TransactionImpl implements Transaction {
    private static final Log logger = LogFactory.getLog(TransactionImpl.class);

    private final ContractImpl contract;
    private final String name;
    private final NetworkImpl network;
    private final Channel channel;
    private final GatewayImpl gateway;
    private final CommitHandlerFactory commitHandlerFactory;
    private TimePeriod commitTimeout;
    private final QueryHandler queryHandler;
    private Map<String, byte[]> transientData = null;
    private Collection<Peer> endorsingPeers = null;

    TransactionImpl(ContractImpl contract, String name) {
        this.contract = contract;
        this.name = name;
        network = contract.getNetwork();
        channel = network.getChannel();
        gateway = network.getGateway();
        commitHandlerFactory = gateway.getCommitHandlerFactory();
        commitTimeout = gateway.getCommitTimeout();
        queryHandler = network.getQueryHandler();
    }

    @Override
    public String getName() {
        return name;
    }

    @Override
    public Transaction setTransient(Map<String, byte[]> transientData) {
        this.transientData = transientData;
        return this;
    }

    @Override
    public Transaction setCommitTimeout(long timeout, TimeUnit timeUnit) {
        commitTimeout = new TimePeriod(timeout, timeUnit);
        return this;
    }

    @Override
<<<<<<< HEAD
    public byte[] submit(User userContext, String... args) throws ContractException, TimeoutException, InterruptedException {
        try {
            NetworkImpl network = contract.getNetwork();

            TransactionProposalRequest request = buildTransactionProposalRequest(network, userContext, args);
            return executeTransactionProposal(network, request);

        } catch (InvalidArgumentException | ProposalException | ServiceDiscoveryException e) {
            throw new GatewayRuntimeException(e);
        }
=======
    public Transaction setEndorsingPeers(Collection<Peer> peers) {
        endorsingPeers = peers;
        return this;
>>>>>>> 5ac5e863
    }

    @Override
    public byte[] submit(String... args) throws ContractException, TimeoutException, InterruptedException {
        try {
<<<<<<< HEAD
            NetworkImpl network = contract.getNetwork();

            TransactionProposalRequest request = buildTransactionProposalRequest(network, null, args);
            return executeTransactionProposal(network, request);

        } catch (InvalidArgumentException | ProposalException | ServiceDiscoveryException e) {
            throw new GatewayRuntimeException(e);
        }
    }

    private TransactionProposalRequest buildTransactionProposalRequest(NetworkImpl network, @Nullable User userContext, String...args) throws InvalidArgumentException {
        TransactionProposalRequest request = network.getGateway().getClient().newTransactionProposalRequest();
        request.setChaincodeID(ChaincodeID.newBuilder().setName(contract.getChaincodeId()).build());
        request.setFcn(name);
        request.setArgs(args);
        if (userContext != null) {
            request.setUserContext(userContext);
        }
        if(transientData != null) {
            request.setTransientMap(transientData);
        }
        return request;
    }

    private byte[] executeTransactionProposal(NetworkImpl network, TransactionProposalRequest request)
            throws InvalidArgumentException, ProposalException, ServiceDiscoveryException, ContractException, TimeoutException, InterruptedException {

        Channel channel = network.getChannel();
        final Collection<ProposalResponse> proposalResponses;
        if(network.getGateway().isDiscoveryEnabled()) {
            proposalResponses = channel.sendTransactionProposalToEndorsers(request,
                    createDiscoveryOptions().setEndorsementSelector(ServiceDiscovery.EndorsementSelector.ENDORSEMENT_SELECTION_RANDOM)
                            .setForceDiscovery(true));
        } else {
            proposalResponses = channel.sendTransactionProposal(request);
        }
=======
            TransactionProposalRequest request = newProposalRequest(args);
            Collection<ProposalResponse> proposalResponses = sendTransactionProposal(request);

            Collection<ProposalResponse> validResponses = validatePeerResponses(proposalResponses);
            ProposalResponse proposalResponse = validResponses.iterator().next();
            byte[] result = proposalResponse.getChaincodeActionResponsePayload();
            String transactionId = proposalResponse.getTransactionID();
>>>>>>> 5ac5e863

        // Validate the proposal responses.
        Collection<ProposalResponse> validResponses = validatePeerResponses(proposalResponses);

        ProposalResponse proposalResponse = validResponses.iterator().next();
        byte[] result = proposalResponse.getChaincodeActionResponsePayload();
        String transactionId = proposalResponse.getTransactionID();

        Channel.TransactionOptions transactionOptions = Channel.TransactionOptions.createTransactionOptions()
                .nOfEvents(Channel.NOfEvents.createNoEvents()); // Disable default commit wait behaviour

        CommitHandler commitHandler = commitHandlerFactory.create(transactionId, network);
        commitHandler.startListening();

        try {
            channel.sendTransaction(validResponses, transactionOptions).get(60, TimeUnit.SECONDS);
        } catch (TimeoutException e) {
            commitHandler.cancelListening();
            throw e;
        } catch (Exception e) {
            commitHandler.cancelListening();
            throw new ContractException("Failed to send transaction to the orderer", e);
        }

<<<<<<< HEAD
        commitHandler.waitForEvents(commitTimeout.getTime(), commitTimeout.getTimeUnit());

        return result;
    }
=======
    private TransactionProposalRequest newProposalRequest(String[] args) {
        TransactionProposalRequest request = network.getGateway().getClient().newTransactionProposalRequest();
        configureRequest(request, args);
        if (transientData != null) {
            try {
                request.setTransientMap(transientData);
            } catch (InvalidArgumentException e) {
                // Only happens if transientData is null
                throw new IllegalStateException(e);
            }
        }
        return request;
    }

    private void configureRequest(TransactionRequest request, String[] args) {
        request.setChaincodeID(getChaincodeId());
        request.setFcn(name);
        request.setArgs(args);
    }

    private ChaincodeID getChaincodeId() {
        return ChaincodeID.newBuilder()
                .setName(contract.getChaincodeId())
                .build();
    }

    private Collection<ProposalResponse> sendTransactionProposal(TransactionProposalRequest request) throws InvalidArgumentException, ServiceDiscoveryException, ProposalException {
        if (endorsingPeers != null) {
            return channel.sendTransactionProposal(request, endorsingPeers);
        } else if (network.getGateway().isDiscoveryEnabled()) {
            Channel.DiscoveryOptions discoveryOptions = createDiscoveryOptions()
                    .setEndorsementSelector(ServiceDiscovery.EndorsementSelector.ENDORSEMENT_SELECTION_RANDOM)
                    .setForceDiscovery(true);
            return channel.sendTransactionProposalToEndorsers(request, discoveryOptions);
        } else {
            return channel.sendTransactionProposal(request);
        }
    }

>>>>>>> 5ac5e863
    private Collection<ProposalResponse> validatePeerResponses(Collection<ProposalResponse> proposalResponses) throws ContractException {
        final Collection<ProposalResponse> validResponses = new ArrayList<>();
        final Collection<String> invalidResponseMsgs = new ArrayList<>();
        proposalResponses.forEach(response -> {
            String peerUrl = response.getPeer() != null ? response.getPeer().getUrl() : "<unknown>";
            if (response.getStatus().equals(ChaincodeResponse.Status.SUCCESS)) {
                logger.debug(String.format("validatePeerResponses: valid response from peer %s", peerUrl));
                validResponses.add(response);
            } else {
                logger.warn(String.format("validatePeerResponses: invalid response from peer %s, message %s", peerUrl, response.getMessage()));
                invalidResponseMsgs.add(response.getMessage());
            }
        });

        if(validResponses.size() < 1) {
        	String msg = String.format("No valid proposal responses received. %d peer error responses: %s",
        			invalidResponseMsgs.size(), String.join("; ", invalidResponseMsgs));
            logger.error(msg);
            throw new ContractException(msg);
        }

        return validResponses;
    }

    @Override
    public byte[] evaluate(User userContext, String... args) throws ContractException {
        NetworkImpl network = contract.getNetwork();
        return executeQueryRequest(network, buildQueryRequest(network, userContext, args));
    }

    @Override
    public byte[] evaluate(String... args) throws ContractException {
<<<<<<< HEAD
        NetworkImpl network = contract.getNetwork();
        return executeQueryRequest(network, buildQueryRequest(network, null, args));
    }

    private QueryByChaincodeRequest buildQueryRequest(NetworkImpl network, @Nullable User userContext, String... args) throws IllegalStateException {

        QueryByChaincodeRequest request = network.getGateway().getClient().newQueryProposalRequest();
        ChaincodeID chaincodeId = ChaincodeID.newBuilder().setName(contract.getChaincodeId()).build();
        request.setChaincodeID(chaincodeId);
        request.setFcn(name);
        request.setArgs(args);
        if (userContext != null) {
            request.setUserContext(userContext);
        }
        if (transientData != null) {
            try {
                request.setTransientMap(transientData);
            } catch (InvalidArgumentException e) {
                throw new IllegalStateException(e);
            }
        }
        return request;
    }

    private byte[] executeQueryRequest(NetworkImpl network, QueryByChaincodeRequest request) throws ContractException {
=======
        QueryByChaincodeRequest request = newQueryRequest(args);
>>>>>>> 5ac5e863
        Query query = new QueryImpl(network.getChannel(), request);

        ProposalResponse response = queryHandler.evaluate(query);

        try {
            return response.getChaincodeActionResponsePayload();
        } catch (InvalidArgumentException e) {
            throw new ContractException(response.getMessage(), e);
        }
    }
<<<<<<< HEAD
=======

    private QueryByChaincodeRequest newQueryRequest(String[] args) {
        QueryByChaincodeRequest request = gateway.getClient().newQueryProposalRequest();
        configureRequest(request, args);
        if (transientData != null) {
            try {
                request.setTransientMap(transientData);
            } catch (InvalidArgumentException e) {
                // Only happens if transientData is null
                throw new IllegalStateException(e);
            }
        }
        return request;
    }
>>>>>>> 5ac5e863
}<|MERGE_RESOLUTION|>--- conflicted
+++ resolved
@@ -30,11 +30,8 @@
 import org.hyperledger.fabric.sdk.QueryByChaincodeRequest;
 import org.hyperledger.fabric.sdk.ServiceDiscovery;
 import org.hyperledger.fabric.sdk.TransactionProposalRequest;
-<<<<<<< HEAD
+import org.hyperledger.fabric.sdk.TransactionRequest;
 import org.hyperledger.fabric.sdk.User;
-=======
-import org.hyperledger.fabric.sdk.TransactionRequest;
->>>>>>> 5ac5e863
 import org.hyperledger.fabric.sdk.exception.InvalidArgumentException;
 import org.hyperledger.fabric.sdk.exception.ProposalException;
 import org.hyperledger.fabric.sdk.exception.ServiceDiscoveryException;
@@ -86,106 +83,57 @@
     }
 
     @Override
-<<<<<<< HEAD
-    public byte[] submit(User userContext, String... args) throws ContractException, TimeoutException, InterruptedException {
-        try {
-            NetworkImpl network = contract.getNetwork();
-
-            TransactionProposalRequest request = buildTransactionProposalRequest(network, userContext, args);
-            return executeTransactionProposal(network, request);
-
-        } catch (InvalidArgumentException | ProposalException | ServiceDiscoveryException e) {
-            throw new GatewayRuntimeException(e);
-        }
-=======
     public Transaction setEndorsingPeers(Collection<Peer> peers) {
         endorsingPeers = peers;
         return this;
->>>>>>> 5ac5e863
+    }
+
+    @Override
+    public byte[] submit(User userContext, String... args) throws ContractException, TimeoutException, InterruptedException {
+        return createSubmit(userContext, args);
     }
 
     @Override
     public byte[] submit(String... args) throws ContractException, TimeoutException, InterruptedException {
+        return createSubmit(null, args);
+    }
+
+    private byte[] createSubmit(@Nullable User userContext, String... args) throws ContractException, TimeoutException, InterruptedException {
         try {
-<<<<<<< HEAD
-            NetworkImpl network = contract.getNetwork();
-
-            TransactionProposalRequest request = buildTransactionProposalRequest(network, null, args);
-            return executeTransactionProposal(network, request);
-
-        } catch (InvalidArgumentException | ProposalException | ServiceDiscoveryException e) {
-            throw new GatewayRuntimeException(e);
-        }
-    }
-
-    private TransactionProposalRequest buildTransactionProposalRequest(NetworkImpl network, @Nullable User userContext, String...args) throws InvalidArgumentException {
-        TransactionProposalRequest request = network.getGateway().getClient().newTransactionProposalRequest();
-        request.setChaincodeID(ChaincodeID.newBuilder().setName(contract.getChaincodeId()).build());
-        request.setFcn(name);
-        request.setArgs(args);
-        if (userContext != null) {
-            request.setUserContext(userContext);
-        }
-        if(transientData != null) {
-            request.setTransientMap(transientData);
-        }
-        return request;
-    }
-
-    private byte[] executeTransactionProposal(NetworkImpl network, TransactionProposalRequest request)
-            throws InvalidArgumentException, ProposalException, ServiceDiscoveryException, ContractException, TimeoutException, InterruptedException {
-
-        Channel channel = network.getChannel();
-        final Collection<ProposalResponse> proposalResponses;
-        if(network.getGateway().isDiscoveryEnabled()) {
-            proposalResponses = channel.sendTransactionProposalToEndorsers(request,
-                    createDiscoveryOptions().setEndorsementSelector(ServiceDiscovery.EndorsementSelector.ENDORSEMENT_SELECTION_RANDOM)
-                            .setForceDiscovery(true));
-        } else {
-            proposalResponses = channel.sendTransactionProposal(request);
-        }
-=======
-            TransactionProposalRequest request = newProposalRequest(args);
+            TransactionProposalRequest request = newProposalRequest(userContext, args);
             Collection<ProposalResponse> proposalResponses = sendTransactionProposal(request);
 
             Collection<ProposalResponse> validResponses = validatePeerResponses(proposalResponses);
             ProposalResponse proposalResponse = validResponses.iterator().next();
             byte[] result = proposalResponse.getChaincodeActionResponsePayload();
             String transactionId = proposalResponse.getTransactionID();
->>>>>>> 5ac5e863
-
-        // Validate the proposal responses.
-        Collection<ProposalResponse> validResponses = validatePeerResponses(proposalResponses);
-
-        ProposalResponse proposalResponse = validResponses.iterator().next();
-        byte[] result = proposalResponse.getChaincodeActionResponsePayload();
-        String transactionId = proposalResponse.getTransactionID();
-
-        Channel.TransactionOptions transactionOptions = Channel.TransactionOptions.createTransactionOptions()
-                .nOfEvents(Channel.NOfEvents.createNoEvents()); // Disable default commit wait behaviour
-
-        CommitHandler commitHandler = commitHandlerFactory.create(transactionId, network);
-        commitHandler.startListening();
-
-        try {
-            channel.sendTransaction(validResponses, transactionOptions).get(60, TimeUnit.SECONDS);
-        } catch (TimeoutException e) {
-            commitHandler.cancelListening();
-            throw e;
-        } catch (Exception e) {
-            commitHandler.cancelListening();
-            throw new ContractException("Failed to send transaction to the orderer", e);
-        }
-
-<<<<<<< HEAD
-        commitHandler.waitForEvents(commitTimeout.getTime(), commitTimeout.getTimeUnit());
-
-        return result;
-    }
-=======
-    private TransactionProposalRequest newProposalRequest(String[] args) {
+
+            Channel.TransactionOptions transactionOptions = Channel.TransactionOptions.createTransactionOptions()
+                    .nOfEvents(Channel.NOfEvents.createNoEvents()); // Disable default commit wait behaviour
+
+            CommitHandler commitHandler = commitHandlerFactory.create(transactionId, network);
+            commitHandler.startListening();
+
+            try {
+                channel.sendTransaction(validResponses, transactionOptions).get(60, TimeUnit.SECONDS);
+            } catch (TimeoutException e) {
+                commitHandler.cancelListening();
+                throw e;
+            } catch (Exception e) {
+                commitHandler.cancelListening();
+                throw new ContractException("Failed to send transaction to the orderer", e);
+            }
+
+            commitHandler.waitForEvents(commitTimeout.getTime(), commitTimeout.getTimeUnit());
+
+            return result;
+        } catch (InvalidArgumentException | ProposalException | ServiceDiscoveryException e) {
+            throw new GatewayRuntimeException(e);
+        }
+    }
+    private TransactionProposalRequest newProposalRequest(@Nullable User userContext, String[] args) {
         TransactionProposalRequest request = network.getGateway().getClient().newTransactionProposalRequest();
-        configureRequest(request, args);
+        configureRequest(userContext, request, args);
         if (transientData != null) {
             try {
                 request.setTransientMap(transientData);
@@ -197,10 +145,13 @@
         return request;
     }
 
-    private void configureRequest(TransactionRequest request, String[] args) {
+    private void configureRequest(@Nullable User userContext, TransactionRequest request, String[] args) {
         request.setChaincodeID(getChaincodeId());
         request.setFcn(name);
         request.setArgs(args);
+        if (userContext != null) {
+            request.setUserContext(userContext);
+        }
     }
 
     private ChaincodeID getChaincodeId() {
@@ -222,7 +173,6 @@
         }
     }
 
->>>>>>> 5ac5e863
     private Collection<ProposalResponse> validatePeerResponses(Collection<ProposalResponse> proposalResponses) throws ContractException {
         final Collection<ProposalResponse> validResponses = new ArrayList<>();
         final Collection<String> invalidResponseMsgs = new ArrayList<>();
@@ -249,41 +199,16 @@
 
     @Override
     public byte[] evaluate(User userContext, String... args) throws ContractException {
-        NetworkImpl network = contract.getNetwork();
-        return executeQueryRequest(network, buildQueryRequest(network, userContext, args));
+        return processEvaluate(userContext, args);
     }
 
     @Override
     public byte[] evaluate(String... args) throws ContractException {
-<<<<<<< HEAD
-        NetworkImpl network = contract.getNetwork();
-        return executeQueryRequest(network, buildQueryRequest(network, null, args));
-    }
-
-    private QueryByChaincodeRequest buildQueryRequest(NetworkImpl network, @Nullable User userContext, String... args) throws IllegalStateException {
-
-        QueryByChaincodeRequest request = network.getGateway().getClient().newQueryProposalRequest();
-        ChaincodeID chaincodeId = ChaincodeID.newBuilder().setName(contract.getChaincodeId()).build();
-        request.setChaincodeID(chaincodeId);
-        request.setFcn(name);
-        request.setArgs(args);
-        if (userContext != null) {
-            request.setUserContext(userContext);
-        }
-        if (transientData != null) {
-            try {
-                request.setTransientMap(transientData);
-            } catch (InvalidArgumentException e) {
-                throw new IllegalStateException(e);
-            }
-        }
-        return request;
-    }
-
-    private byte[] executeQueryRequest(NetworkImpl network, QueryByChaincodeRequest request) throws ContractException {
-=======
-        QueryByChaincodeRequest request = newQueryRequest(args);
->>>>>>> 5ac5e863
+        return processEvaluate(null, args);
+    }
+
+    private byte[] processEvaluate(@Nullable User userContext, String... args) throws ContractException {
+        QueryByChaincodeRequest request = newQueryRequest(userContext, args);
         Query query = new QueryImpl(network.getChannel(), request);
 
         ProposalResponse response = queryHandler.evaluate(query);
@@ -294,12 +219,10 @@
             throw new ContractException(response.getMessage(), e);
         }
     }
-<<<<<<< HEAD
-=======
-
-    private QueryByChaincodeRequest newQueryRequest(String[] args) {
+
+    private QueryByChaincodeRequest newQueryRequest(@Nullable User userContext, String[] args) {
         QueryByChaincodeRequest request = gateway.getClient().newQueryProposalRequest();
-        configureRequest(request, args);
+        configureRequest(userContext, request, args);
         if (transientData != null) {
             try {
                 request.setTransientMap(transientData);
@@ -310,5 +233,4 @@
         }
         return request;
     }
->>>>>>> 5ac5e863
 }
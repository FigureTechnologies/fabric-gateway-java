/*
 * Copyright 2019 IBM All Rights Reserved.
 *
 * SPDX-License-Identifier: Apache-2.0
 */

package org.hyperledger.fabric.gateway.impl;

import java.util.ArrayList;
import java.util.Collection;
import java.util.Map;
import java.util.UUID;
import java.util.concurrent.TimeUnit;
import java.util.concurrent.TimeoutException;

import org.apache.commons.logging.Log;
import org.apache.commons.logging.LogFactory;
import org.hyperledger.fabric.gateway.ContractException;
import org.hyperledger.fabric.gateway.GatewayRuntimeException;
import org.hyperledger.fabric.gateway.Transaction;
<<<<<<< HEAD
import org.hyperledger.fabric.gateway.TransactionResponse;
=======
import org.hyperledger.fabric.gateway.impl.query.QueryImpl;
>>>>>>> 2ca70416
import org.hyperledger.fabric.gateway.spi.CommitHandler;
import org.hyperledger.fabric.gateway.spi.CommitHandlerFactory;
import org.hyperledger.fabric.gateway.spi.Query;
import org.hyperledger.fabric.gateway.spi.QueryHandler;
import org.hyperledger.fabric.sdk.ChaincodeResponse;
import org.hyperledger.fabric.sdk.Channel;
import org.hyperledger.fabric.sdk.Peer;
import org.hyperledger.fabric.sdk.ProposalResponse;
import org.hyperledger.fabric.sdk.QueryByChaincodeRequest;
import org.hyperledger.fabric.sdk.ServiceDiscovery;
import org.hyperledger.fabric.sdk.TransactionProposalRequest;
import org.hyperledger.fabric.sdk.TransactionRequest;
import org.hyperledger.fabric.sdk.User;
import org.hyperledger.fabric.sdk.exception.InvalidArgumentException;
import org.hyperledger.fabric.sdk.exception.ProposalException;
import org.hyperledger.fabric.sdk.exception.ServiceDiscoveryException;

import javax.annotation.Nullable;

import static org.hyperledger.fabric.sdk.Channel.DiscoveryOptions.createDiscoveryOptions;

public final class TransactionImpl implements Transaction {
    private static final Log LOG = LogFactory.getLog(TransactionImpl.class);

    private static final long DEFAULT_ORDERER_TIMEOUT = 60;
    private static final TimeUnit DEFAULT_ORDERER_TIMEOUT_UNIT = TimeUnit.SECONDS;

    private final ContractImpl contract;
    private final String name;
    private final NetworkImpl network;
    private final Channel channel;
    private final GatewayImpl gateway;
    private final CommitHandlerFactory commitHandlerFactory;
    private TimePeriod commitTimeout;
    private final QueryHandler queryHandler;
    private Map<String, byte[]> transientData = null;
    private Collection<Peer> endorsingPeers = null;

    TransactionImpl(final ContractImpl contract, final String name) {
        this.contract = contract;
        this.name = name;
        network = contract.getNetwork();
        channel = network.getChannel();
        gateway = network.getGateway();
        commitHandlerFactory = gateway.getCommitHandlerFactory();
        commitTimeout = gateway.getCommitTimeout();
        queryHandler = network.getQueryHandler();
    }

    @Override
    public String getName() {
        return name;
    }

    @Override
    public Transaction setTransient(final Map<String, byte[]> transientData) {
        this.transientData = transientData;
        return this;
    }

    @Override
    public Transaction setCommitTimeout(final long timeout, final TimeUnit timeUnit) {
        commitTimeout = new TimePeriod(timeout, timeUnit);
        return this;
    }

    @Override
    public Transaction setEndorsingPeers(final Collection<Peer> peers) {
        endorsingPeers = peers;
        return this;
    }

    @Override
<<<<<<< HEAD
    public TransactionResponse submit(final UUID correlationId, final User userContext, final String... args) throws ContractException, TimeoutException, InterruptedException {
        return createSubmit(correlationId, userContext, args);
    }

    @Override
    public TransactionResponse submit(final UUID correlationId, final String... args) throws ContractException, TimeoutException, InterruptedException {
        return createSubmit(correlationId, null, args);
    }

    private TransactionResponse createSubmit(final UUID correlationId, @Nullable final User userContext, final String... args) throws ContractException, TimeoutException, InterruptedException {
        try {
            TransactionProposalRequest request = newProposalRequest(userContext, args);
            Collection<ProposalResponse> proposalResponses = sendTransactionProposal(request);

            byte[] result = commitTransaction(proposalResponses);

            return new TransactionResponse(correlationId, proposalResponses.iterator().next().getTransactionID(), result);
        } catch (InvalidArgumentException | ProposalException | ServiceDiscoveryException e) {
            throw new GatewayRuntimeException(e);
        }
    }

    private Collection<ProposalResponse> retryProposal(final TransactionProposalRequest request, final Channel.DiscoveryOptions discoveryOptions)
            throws ProposalException, InvalidArgumentException, ServiceDiscoveryException {
        int retryCount = channel.getPeers().size();
        while (true) {
            try {
                return channel.sendTransactionProposalToEndorsers(request, discoveryOptions);
            } catch (InvalidArgumentException | ServiceDiscoveryException | ProposalException e) {
                LOG.info("Retrying " + channel.getName() + "." + request.getChaincodeName() + "." + request.getFcn()+
                        ": "+e.getMessage());
                if (retryCount <= 0) {
                    throw e;
                }
            }
            retryCount--;
        }
    }

    private Collection<ProposalResponse> sendTransactionProposal(final TransactionProposalRequest request)
            throws ProposalException, InvalidArgumentException, ServiceDiscoveryException {
        if (endorsingPeers != null) {
            return channel.sendTransactionProposal(request, endorsingPeers);
        } else if (network.getGateway().isDiscoveryEnabled()) {
            Channel.DiscoveryOptions discoveryOptions = createDiscoveryOptions()
                    .setEndorsementSelector(ServiceDiscovery.EndorsementSelector.ENDORSEMENT_SELECTION_RANDOM)
                    .setInspectResults(true)
                    .setForceDiscovery(true);
            return retryProposal(request, discoveryOptions);
        } else {
            return channel.sendTransactionProposal(request);
        }
    }


    private byte[] commitTransaction(final Collection<ProposalResponse> validResponses)
            throws TimeoutException, ContractException, InterruptedException {
        ProposalResponse proposalResponse = validResponses.iterator().next();
        String transactionId = proposalResponse.getTransactionID();

        CommitHandler commitHandler = commitHandlerFactory.create(transactionId, network);
        commitHandler.startListening();

        try {
            Channel.TransactionOptions transactionOptions = Channel.TransactionOptions.createTransactionOptions()
                    .nOfEvents(Channel.NOfEvents.createNoEvents()); // Disable default commit wait behaviour
            channel.sendTransaction(validResponses, transactionOptions)
                    .get(DEFAULT_ORDERER_TIMEOUT, DEFAULT_ORDERER_TIMEOUT_UNIT);
        } catch (TimeoutException e) {
            commitHandler.cancelListening();
            throw e;
        } catch (Exception e) {
            commitHandler.cancelListening();
            throw new ContractException("Failed to send transaction to the orderer", e);
        }

        commitHandler.waitForEvents(commitTimeout.getTime(), commitTimeout.getTimeUnit());

=======
    public byte[] submit(final String... args) throws ContractException, TimeoutException, InterruptedException {
        Collection<ProposalResponse> proposalResponses = endorseTransaction(args);
        Collection<ProposalResponse> validResponses = validatePeerResponses(proposalResponses);

        try {
            return commitTransaction(validResponses);
        } catch (ContractException e) {
            e.setProposalResponses(proposalResponses);
            throw e;
        }
    }

    private Collection<ProposalResponse> endorseTransaction(final String... args) {
        try {
            TransactionProposalRequest request = newProposalRequest(args);
            return sendTransactionProposal(request);
        } catch (InvalidArgumentException | ProposalException | ServiceDiscoveryException e) {
            throw new GatewayRuntimeException(e);
        }
    }

    private Collection<ProposalResponse> sendTransactionProposal(final TransactionProposalRequest request)
            throws ProposalException, InvalidArgumentException, ServiceDiscoveryException {
        if (endorsingPeers != null) {
            return channel.sendTransactionProposal(request, endorsingPeers);
        } else if (network.getGateway().isDiscoveryEnabled()) {
            Channel.DiscoveryOptions discoveryOptions = createDiscoveryOptions()
                    .setEndorsementSelector(ServiceDiscovery.EndorsementSelector.ENDORSEMENT_SELECTION_RANDOM)
                    .setInspectResults(true)
                    .setForceDiscovery(true);
            return channel.sendTransactionProposalToEndorsers(request, discoveryOptions);
        } else {
            return channel.sendTransactionProposal(request);
        }
    }

    private byte[] commitTransaction(final Collection<ProposalResponse> validResponses)
            throws TimeoutException, ContractException, InterruptedException {
        ProposalResponse proposalResponse = validResponses.iterator().next();
        String transactionId = proposalResponse.getTransactionID();

        CommitHandler commitHandler = commitHandlerFactory.create(transactionId, network);
        commitHandler.startListening();

        try {
            Channel.TransactionOptions transactionOptions = Channel.TransactionOptions.createTransactionOptions()
                    .nOfEvents(Channel.NOfEvents.createNoEvents()); // Disable default commit wait behaviour
            channel.sendTransaction(validResponses, transactionOptions)
                    .get(DEFAULT_ORDERER_TIMEOUT, DEFAULT_ORDERER_TIMEOUT_UNIT);
        } catch (TimeoutException e) {
            commitHandler.cancelListening();
            throw e;
        } catch (Exception e) {
            commitHandler.cancelListening();
            throw new ContractException("Failed to send transaction to the orderer", e);
        }

        commitHandler.waitForEvents(commitTimeout.getTime(), commitTimeout.getTimeUnit());

>>>>>>> 2ca70416
        try {
            return proposalResponse.getChaincodeActionResponsePayload();
        } catch (InvalidArgumentException e) {
            throw new GatewayRuntimeException(e);
        }
    }

<<<<<<< HEAD
    private TransactionProposalRequest newProposalRequest(@Nullable final User userContext, final String... args) {
=======
    private TransactionProposalRequest newProposalRequest(final String... args) {
>>>>>>> 2ca70416
        TransactionProposalRequest request = network.getGateway().getClient().newTransactionProposalRequest();
        configureRequest(userContext, request, args);
        if (transientData != null) {
            try {
                request.setTransientMap(transientData);
            } catch (InvalidArgumentException e) {
                // Only happens if transientData is null
                throw new IllegalStateException(e);
            }
        }
        return request;
    }

<<<<<<< HEAD
    private void configureRequest(@Nullable final User userContext, final TransactionRequest request, final String... args) {
        request.setChaincodeID(getChaincodeId());
=======
    private void configureRequest(final TransactionRequest request, final String... args) {
        request.setChaincodeName(contract.getChaincodeId());
>>>>>>> 2ca70416
        request.setFcn(name);
        request.setArgs(args);
        if (userContext != null) {
            request.setUserContext(userContext);
        }
    }

<<<<<<< HEAD
    private ChaincodeID getChaincodeId() {
        return ChaincodeID.newBuilder()
                .setName(contract.getChaincodeId())
                .build();
    }

    private Collection<ProposalResponse> validatePeerResponses(final Collection<ProposalResponse> proposalResponses) throws ContractException {
=======
    private Collection<ProposalResponse> validatePeerResponses(final Collection<ProposalResponse> proposalResponses)
            throws ContractException {
>>>>>>> 2ca70416
        final Collection<ProposalResponse> validResponses = new ArrayList<>();
        final Collection<String> invalidResponseMsgs = new ArrayList<>();
        proposalResponses.forEach(response -> {
            String peerUrl = response.getPeer() != null ? response.getPeer().getUrl() : "<unknown>";
            if (response.getStatus().equals(ChaincodeResponse.Status.SUCCESS)) {
                LOG.debug(String.format("validatePeerResponses: valid response from peer %s", peerUrl));
                validResponses.add(response);
            } else {
                LOG.warn(String.format("validatePeerResponses: invalid response from peer %s, message %s", peerUrl, response.getMessage()));
                invalidResponseMsgs.add(response.getMessage());
            }
        });

        if (validResponses.size() < 1) {
            String msg = String.format("No valid proposal responses received. %d peer error responses: %s",
                    invalidResponseMsgs.size(), String.join("; ", invalidResponseMsgs));
            LOG.error(msg);
            throw new ContractException(msg, proposalResponses);
        }

        return validResponses;
    }

    @Override
<<<<<<< HEAD
    public TransactionResponse evaluate(final UUID correlationId, final User userContext, final String... args) throws ContractException {
        return processEvaluate(correlationId, userContext, args);
    }

    @Override
    public TransactionResponse evaluate(final UUID correlationId, final String... args) throws ContractException {
        return processEvaluate(correlationId, null, args);
    }

    private TransactionResponse processEvaluate(final UUID correlationId, @Nullable final User userContext, final String... args) throws ContractException {
        QueryByChaincodeRequest request = newQueryRequest(userContext, args);
=======
    public byte[] evaluate(final String... args) throws ContractException {
        QueryByChaincodeRequest request = newQueryRequest(args);
>>>>>>> 2ca70416
        Query query = new QueryImpl(network.getChannel(), request);

        ProposalResponse response = queryHandler.evaluate(query);

        try {
            return new TransactionResponse(correlationId, response.getTransactionID(), response.getChaincodeActionResponsePayload());
        } catch (InvalidArgumentException e) {
            throw new ContractException(response.getMessage(), e);
        }
    }

<<<<<<< HEAD
    private QueryByChaincodeRequest newQueryRequest(@Nullable final User userContext, final String... args) {
=======
    private QueryByChaincodeRequest newQueryRequest(final String... args) {
>>>>>>> 2ca70416
        QueryByChaincodeRequest request = gateway.getClient().newQueryProposalRequest();
        configureRequest(userContext, request, args);
        if (transientData != null) {
            try {
                request.setTransientMap(transientData);
            } catch (InvalidArgumentException e) {
                // Only happens if transientData is null
                throw new IllegalStateException(e);
            }
        }
        return request;
    }
}<|MERGE_RESOLUTION|>--- conflicted
+++ resolved
@@ -18,11 +18,8 @@
 import org.hyperledger.fabric.gateway.ContractException;
 import org.hyperledger.fabric.gateway.GatewayRuntimeException;
 import org.hyperledger.fabric.gateway.Transaction;
-<<<<<<< HEAD
+import org.hyperledger.fabric.gateway.impl.query.QueryImpl;
 import org.hyperledger.fabric.gateway.TransactionResponse;
-=======
-import org.hyperledger.fabric.gateway.impl.query.QueryImpl;
->>>>>>> 2ca70416
 import org.hyperledger.fabric.gateway.spi.CommitHandler;
 import org.hyperledger.fabric.gateway.spi.CommitHandlerFactory;
 import org.hyperledger.fabric.gateway.spi.Query;
@@ -96,7 +93,6 @@
     }
 
     @Override
-<<<<<<< HEAD
     public TransactionResponse submit(final UUID correlationId, final User userContext, final String... args) throws ContractException, TimeoutException, InterruptedException {
         return createSubmit(correlationId, userContext, args);
     }
@@ -107,90 +103,21 @@
     }
 
     private TransactionResponse createSubmit(final UUID correlationId, @Nullable final User userContext, final String... args) throws ContractException, TimeoutException, InterruptedException {
-        try {
-            TransactionProposalRequest request = newProposalRequest(userContext, args);
-            Collection<ProposalResponse> proposalResponses = sendTransactionProposal(request);
-
-            byte[] result = commitTransaction(proposalResponses);
-
+            Collection<ProposalResponse> proposalResponses = endorseTransaction(userContext, args);
+            Collection<ProposalResponse> validResponses = validatePeerResponses(proposalResponses);
+
+        try {
+            byte[] result = commitTransaction(validResponses);
             return new TransactionResponse(correlationId, proposalResponses.iterator().next().getTransactionID(), result);
-        } catch (InvalidArgumentException | ProposalException | ServiceDiscoveryException e) {
-            throw new GatewayRuntimeException(e);
-        }
-    }
-
-    private Collection<ProposalResponse> retryProposal(final TransactionProposalRequest request, final Channel.DiscoveryOptions discoveryOptions)
-            throws ProposalException, InvalidArgumentException, ServiceDiscoveryException {
-        int retryCount = channel.getPeers().size();
-        while (true) {
-            try {
-                return channel.sendTransactionProposalToEndorsers(request, discoveryOptions);
-            } catch (InvalidArgumentException | ServiceDiscoveryException | ProposalException e) {
-                LOG.info("Retrying " + channel.getName() + "." + request.getChaincodeName() + "." + request.getFcn()+
-                        ": "+e.getMessage());
-                if (retryCount <= 0) {
-                    throw e;
-                }
-            }
-            retryCount--;
-        }
-    }
-
-    private Collection<ProposalResponse> sendTransactionProposal(final TransactionProposalRequest request)
-            throws ProposalException, InvalidArgumentException, ServiceDiscoveryException {
-        if (endorsingPeers != null) {
-            return channel.sendTransactionProposal(request, endorsingPeers);
-        } else if (network.getGateway().isDiscoveryEnabled()) {
-            Channel.DiscoveryOptions discoveryOptions = createDiscoveryOptions()
-                    .setEndorsementSelector(ServiceDiscovery.EndorsementSelector.ENDORSEMENT_SELECTION_RANDOM)
-                    .setInspectResults(true)
-                    .setForceDiscovery(true);
-            return retryProposal(request, discoveryOptions);
-        } else {
-            return channel.sendTransactionProposal(request);
-        }
-    }
-
-
-    private byte[] commitTransaction(final Collection<ProposalResponse> validResponses)
-            throws TimeoutException, ContractException, InterruptedException {
-        ProposalResponse proposalResponse = validResponses.iterator().next();
-        String transactionId = proposalResponse.getTransactionID();
-
-        CommitHandler commitHandler = commitHandlerFactory.create(transactionId, network);
-        commitHandler.startListening();
-
-        try {
-            Channel.TransactionOptions transactionOptions = Channel.TransactionOptions.createTransactionOptions()
-                    .nOfEvents(Channel.NOfEvents.createNoEvents()); // Disable default commit wait behaviour
-            channel.sendTransaction(validResponses, transactionOptions)
-                    .get(DEFAULT_ORDERER_TIMEOUT, DEFAULT_ORDERER_TIMEOUT_UNIT);
-        } catch (TimeoutException e) {
-            commitHandler.cancelListening();
-            throw e;
-        } catch (Exception e) {
-            commitHandler.cancelListening();
-            throw new ContractException("Failed to send transaction to the orderer", e);
-        }
-
-        commitHandler.waitForEvents(commitTimeout.getTime(), commitTimeout.getTimeUnit());
-
-=======
-    public byte[] submit(final String... args) throws ContractException, TimeoutException, InterruptedException {
-        Collection<ProposalResponse> proposalResponses = endorseTransaction(args);
-        Collection<ProposalResponse> validResponses = validatePeerResponses(proposalResponses);
-
-        try {
-            return commitTransaction(validResponses);
         } catch (ContractException e) {
             e.setProposalResponses(proposalResponses);
             throw e;
         }
     }
 
-    private Collection<ProposalResponse> endorseTransaction(final String... args) {
-        try {
-            TransactionProposalRequest request = newProposalRequest(args);
+    private Collection<ProposalResponse> endorseTransaction(final User userContext, final String... args) {
+        try {
+            TransactionProposalRequest request = newProposalRequest(userContext, args);
             return sendTransactionProposal(request);
         } catch (InvalidArgumentException | ProposalException | ServiceDiscoveryException e) {
             throw new GatewayRuntimeException(e);
@@ -235,7 +162,6 @@
 
         commitHandler.waitForEvents(commitTimeout.getTime(), commitTimeout.getTimeUnit());
 
->>>>>>> 2ca70416
         try {
             return proposalResponse.getChaincodeActionResponsePayload();
         } catch (InvalidArgumentException e) {
@@ -243,11 +169,7 @@
         }
     }
 
-<<<<<<< HEAD
     private TransactionProposalRequest newProposalRequest(@Nullable final User userContext, final String... args) {
-=======
-    private TransactionProposalRequest newProposalRequest(final String... args) {
->>>>>>> 2ca70416
         TransactionProposalRequest request = network.getGateway().getClient().newTransactionProposalRequest();
         configureRequest(userContext, request, args);
         if (transientData != null) {
@@ -261,13 +183,8 @@
         return request;
     }
 
-<<<<<<< HEAD
     private void configureRequest(@Nullable final User userContext, final TransactionRequest request, final String... args) {
-        request.setChaincodeID(getChaincodeId());
-=======
-    private void configureRequest(final TransactionRequest request, final String... args) {
         request.setChaincodeName(contract.getChaincodeId());
->>>>>>> 2ca70416
         request.setFcn(name);
         request.setArgs(args);
         if (userContext != null) {
@@ -275,18 +192,8 @@
         }
     }
 
-<<<<<<< HEAD
-    private ChaincodeID getChaincodeId() {
-        return ChaincodeID.newBuilder()
-                .setName(contract.getChaincodeId())
-                .build();
-    }
-
-    private Collection<ProposalResponse> validatePeerResponses(final Collection<ProposalResponse> proposalResponses) throws ContractException {
-=======
     private Collection<ProposalResponse> validatePeerResponses(final Collection<ProposalResponse> proposalResponses)
             throws ContractException {
->>>>>>> 2ca70416
         final Collection<ProposalResponse> validResponses = new ArrayList<>();
         final Collection<String> invalidResponseMsgs = new ArrayList<>();
         proposalResponses.forEach(response -> {
@@ -311,7 +218,6 @@
     }
 
     @Override
-<<<<<<< HEAD
     public TransactionResponse evaluate(final UUID correlationId, final User userContext, final String... args) throws ContractException {
         return processEvaluate(correlationId, userContext, args);
     }
@@ -323,10 +229,6 @@
 
     private TransactionResponse processEvaluate(final UUID correlationId, @Nullable final User userContext, final String... args) throws ContractException {
         QueryByChaincodeRequest request = newQueryRequest(userContext, args);
-=======
-    public byte[] evaluate(final String... args) throws ContractException {
-        QueryByChaincodeRequest request = newQueryRequest(args);
->>>>>>> 2ca70416
         Query query = new QueryImpl(network.getChannel(), request);
 
         ProposalResponse response = queryHandler.evaluate(query);
@@ -338,11 +240,7 @@
         }
     }
 
-<<<<<<< HEAD
     private QueryByChaincodeRequest newQueryRequest(@Nullable final User userContext, final String... args) {
-=======
-    private QueryByChaincodeRequest newQueryRequest(final String... args) {
->>>>>>> 2ca70416
         QueryByChaincodeRequest request = gateway.getClient().newQueryProposalRequest();
         configureRequest(userContext, request, args);
         if (transientData != null) {

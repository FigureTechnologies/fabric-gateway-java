/*
 * Copyright 2019 IBM All Rights Reserved.
 *
 * SPDX-License-Identifier: Apache-2.0
 */

package org.hyperledger.fabric.gateway.impl;

import java.util.Arrays;
import java.util.Collection;
import java.util.Collections;
import java.util.HashMap;
import java.util.Map;
import java.util.UUID;
import java.util.concurrent.CompletableFuture;
import java.util.concurrent.TimeUnit;

import org.hyperledger.fabric.gateway.Contract;
import org.hyperledger.fabric.gateway.ContractException;
import org.hyperledger.fabric.gateway.Gateway;
import org.hyperledger.fabric.gateway.GatewayException;
import org.hyperledger.fabric.gateway.TestUtils;
import org.hyperledger.fabric.gateway.TransactionResponse;
import org.hyperledger.fabric.gateway.spi.CommitHandler;
import org.hyperledger.fabric.sdk.Channel;
import org.hyperledger.fabric.sdk.HFClient;
import org.hyperledger.fabric.sdk.Peer;
import org.hyperledger.fabric.sdk.ProposalResponse;
import org.hyperledger.fabric.sdk.TransactionProposalRequest;
import org.junit.jupiter.api.AfterEach;
import org.junit.jupiter.api.BeforeEach;
import org.junit.jupiter.api.Test;
import org.mockito.ArgumentCaptor;
import org.mockito.Captor;
import org.mockito.MockitoAnnotations;

import static org.assertj.core.api.Assertions.assertThat;
import static org.assertj.core.api.Assertions.assertThatThrownBy;
import static org.assertj.core.api.Assertions.catchThrowableOfType;
import static org.mockito.ArgumentMatchers.anyLong;
import static org.mockito.Mockito.any;
import static org.mockito.Mockito.anyCollection;
import static org.mockito.Mockito.anyString;
import static org.mockito.Mockito.doThrow;
import static org.mockito.Mockito.mock;
import static org.mockito.Mockito.verify;
import static org.mockito.Mockito.when;

public class TransactionTest {
    private final TestUtils testUtils = TestUtils.getInstance();
    private final TimePeriod timeout = new TimePeriod(7, TimeUnit.DAYS);
    private Gateway.Builder gatewayBuilder;
    private Gateway gateway;
    private Channel channel;
    private Contract contract;
    private CommitHandler commitHandler;
    private Peer peer1;
    private Peer peer2;
    private ProposalResponse failureResponse;
    private Map<String, byte[]> transientMap;

    @Captor
    private ArgumentCaptor<Collection<ProposalResponse>> proposalResponseCaptor;
    @Captor
    private ArgumentCaptor<Collection<Peer>> peerCaptor;
    @Captor
    private ArgumentCaptor<Channel.DiscoveryOptions> discoveryOptionsCaptor;

    @BeforeEach
    public void setup() throws Exception {
        MockitoAnnotations.initMocks(this);

        peer1 = testUtils.newMockPeer("peer1");
        peer2 = testUtils.newMockPeer("peer2");

        channel = testUtils.newMockChannel("channel");
        when(channel.sendTransaction(anyCollection(), any(Channel.TransactionOptions.class)))
                .thenReturn(CompletableFuture.completedFuture(null));
        when(channel.getPeers(any())).thenReturn(Collections.singletonList(peer1));

        HFClient client = testUtils.newMockClient();
        when(client.getChannel(anyString())).thenReturn(channel);
        when(client.newTransactionProposalRequest()).thenReturn(HFClient.createNewInstance().newTransactionProposalRequest());
        when(client.newQueryProposalRequest()).thenReturn(HFClient.createNewInstance().newQueryProposalRequest());

        commitHandler = mock(CommitHandler.class);
        gatewayBuilder = TestUtils.getInstance().newGatewayBuilder()
                .client(client)
                .commitHandler((transactionId, network) -> commitHandler)
                .commitTimeout(timeout.getTime(), timeout.getTimeUnit());
        gateway = gatewayBuilder.connect();
        contract = gateway.getNetwork("network").getContract("contract");

        failureResponse = testUtils.newFailureProposalResponse("Epic fail");

        transientMap = new HashMap<>();
    	transientMap.put("key1", "value1".getBytes());
    	transientMap.put("key2", "value2".getBytes());
    }

    @AfterEach
    public void afterEach() {
        gateway.close();
    }

    @Test
    public void testGetName() {
        String name = "txn";
        String result = contract.createTransaction(name).getName();
        assertThat(result).isEqualTo(name);
    }

    @Test
    public void testEvaluateNoResponse() throws Exception {
        ProposalResponse noResponse = testUtils.newUnavailableProposalResponse("No response");
        when(channel.queryByChaincode(any(), anyCollection())).thenReturn(Collections.singletonList(noResponse));

        assertThatThrownBy(() -> contract.evaluateTransaction(UUID.randomUUID(),"txn", "arg1"))
                .isInstanceOf(ContractException.class);
    }

    @Test
    public void testEvaluateUnsuccessfulResponse() throws Exception {
        when(failureResponse.getPeer()).thenReturn(peer1);
        when(channel.queryByChaincode(any(), anyCollection())).thenReturn(Collections.singletonList(failureResponse));

        assertThatThrownBy(() -> contract.evaluateTransaction(UUID.randomUUID(),"txn", "arg1"))
                .isInstanceOf(GatewayException.class);
    }

    @Test
    public void testEvaluateSuccess() throws Exception {
        String expected = "successful result";
        ProposalResponse response = testUtils.newSuccessfulProposalResponse(expected.getBytes());
        when(response.getPeer()).thenReturn(peer1);
        when(channel.queryByChaincode(any(), anyCollection())).thenReturn(Collections.singletonList(response));

        TransactionResponse result = contract.evaluateTransaction(UUID.randomUUID(),"txn", "arg1");
        assertThat(new String(result.getPayload())).isEqualTo(expected);
    }

    @Test
    public void testEvaluateSuccessWithTransient() throws Exception {
        String expected = "successful result";
        ProposalResponse response = testUtils.newSuccessfulProposalResponse(expected.getBytes());
        when(response.getPeer()).thenReturn(peer1);
        when(channel.queryByChaincode(any(), anyCollection())).thenReturn(Collections.singletonList(response));

        TransactionResponse result = contract.createTransaction("txn").setTransient(transientMap).evaluate(UUID.randomUUID(),"arg1");
        assertThat(new String(result.getPayload())).isEqualTo(expected);
    }

    @Test
    public void submit_with_no_responses_throws_ContractException_with_no_responses() throws Exception {
        when(channel.sendTransactionProposal(any())).thenReturn(Collections.emptyList());

        ContractException e = catchThrowableOfType(
<<<<<<< HEAD
                () -> contract.submitTransaction(UUID.randomUUID(), "txn", "arg1"),
=======
                () -> contract.submitTransaction("txn", "arg1"),
>>>>>>> 2ca70416
                ContractException.class);

        assertThat(e.getProposalResponses()).isEmpty();
    }

    @Test
    public void submit_with_bad_responses_throws_ContractException_with_responses() throws Exception {
        when(channel.sendTransactionProposal(any())).thenReturn(Collections.singletonList(failureResponse));

        ContractException e = catchThrowableOfType(
<<<<<<< HEAD
                () -> contract.submitTransaction(UUID.randomUUID(), "txn", "arg1"),
=======
                () -> contract.submitTransaction("txn", "arg1"),
>>>>>>> 2ca70416
                ContractException.class);

        System.out.println(e.getMessage());
        assertThat(e).hasMessageContaining(failureResponse.getMessage());
        assertThat(e.getProposalResponses()).containsExactly(failureResponse);
    }

    @Test
    public void testSubmitSuccess() throws Exception {
        String expected = "successful result";
        ProposalResponse response = testUtils.newSuccessfulProposalResponse(expected.getBytes());
        when(channel.sendTransactionProposal(any())).thenReturn(Collections.singletonList(response));

        TransactionResponse result = contract.submitTransaction(UUID.randomUUID(),"txn", "arg1");
        assertThat(new String(result.getPayload())).isEqualTo(expected);
    }

    @Test
    public void testSubmitSuccessWithTransient() throws Exception {
        String expected = "successful result";
        ProposalResponse response = testUtils.newSuccessfulProposalResponse(expected.getBytes());
        when(channel.sendTransactionProposal(any())).thenReturn(Collections.singletonList(response));

        TransactionResponse result = contract.createTransaction("txn")
                .setTransient(transientMap)
                .submit(UUID.randomUUID(),"arg1");
        assertThat(new String(result.getPayload())).isEqualTo(expected);
    }

    @Test
    public void testUsesGatewayCommitTimeout() throws Exception {
        String expected = "successful result";
        ProposalResponse response = testUtils.newSuccessfulProposalResponse(expected.getBytes());
        when(channel.sendTransactionProposal(any())).thenReturn(Collections.singletonList(response));

        contract.submitTransaction(UUID.randomUUID(),"txn", "arg1");

        verify(commitHandler).waitForEvents(timeout.getTime(), timeout.getTimeUnit());
    }

    @Test
    public void testSubmitSuccessWithSomeBadProposalResponses() throws Exception {
        String expected = "successful result";
        ProposalResponse goodResponse = testUtils.newSuccessfulProposalResponse(expected.getBytes());
        when(channel.sendTransactionProposal(any())).thenReturn(Arrays.asList(failureResponse, goodResponse));

        contract.submitTransaction(UUID.randomUUID(),"txn", "arg1");

        verify(channel).sendTransaction(proposalResponseCaptor.capture(), any(Channel.TransactionOptions.class));
        assertThat(proposalResponseCaptor.getValue()).containsExactly(goodResponse);
    }

    @Test
    public void testSubmitWithEndorsingPeers() throws Exception {
        String expected = "successful result";
        ProposalResponse goodResponse = testUtils.newSuccessfulProposalResponse(expected.getBytes());
        when(channel.sendTransactionProposal(any(TransactionProposalRequest.class), anyCollection()))
                .thenReturn(Collections.singletonList(goodResponse));

        contract.createTransaction("txn")
                .setEndorsingPeers(Collections.singletonList(peer2))
                .submit(UUID.randomUUID());

        verify(channel).sendTransactionProposal(any(TransactionProposalRequest.class), peerCaptor.capture());
        assertThat(peerCaptor.getValue()).containsExactly(peer2);
    }

    @Test
    public void submit_using_discovery_sets_inspect_results_option() throws Exception {
        String expected = "successful result";
        ProposalResponse goodResponse = testUtils.newSuccessfulProposalResponse(expected.getBytes());
        when(channel.sendTransactionProposalToEndorsers(any(TransactionProposalRequest.class), any(Channel.DiscoveryOptions.class)))
                .thenReturn(Collections.singletonList(goodResponse));
        gateway = gatewayBuilder
                .discovery(true)
                .connect();
        contract = gateway.getNetwork("network").getContract("contract");

<<<<<<< HEAD
        TransactionResponse result = contract.submitTransaction(UUID.randomUUID(), "txn");

        assertThat(new String(result.getPayload())).isEqualTo(expected);
=======
        byte[] result = contract.submitTransaction("txn");

        assertThat(new String(result)).isEqualTo(expected);
>>>>>>> 2ca70416
        verify(channel).sendTransactionProposalToEndorsers(any(TransactionProposalRequest.class), discoveryOptionsCaptor.capture());
        assertThat(discoveryOptionsCaptor.getValue().isInspectResults()).isTrue();
    }

    @Test
    public void commit_failure_throws_ContractException_with_proposal_responses() throws Exception {
        String expected = "successful result";
        ProposalResponse response = testUtils.newSuccessfulProposalResponse(expected.getBytes());
        when(channel.sendTransactionProposal(any())).thenReturn(Collections.singletonList(response));
        ContractException commitException = new ContractException("Commit failed");
        doThrow(commitException).when(commitHandler).waitForEvents(anyLong(), any(TimeUnit.class));

        ContractException e = catchThrowableOfType(
<<<<<<< HEAD
                () -> contract.submitTransaction(UUID.randomUUID(), "txn", "arg1"),
=======
                () -> contract.submitTransaction("txn", "arg1"),
>>>>>>> 2ca70416
                ContractException.class);

        assertThat(e.getProposalResponses()).containsExactly(response);
    }
}<|MERGE_RESOLUTION|>--- conflicted
+++ resolved
@@ -155,11 +155,7 @@
         when(channel.sendTransactionProposal(any())).thenReturn(Collections.emptyList());
 
         ContractException e = catchThrowableOfType(
-<<<<<<< HEAD
                 () -> contract.submitTransaction(UUID.randomUUID(), "txn", "arg1"),
-=======
-                () -> contract.submitTransaction("txn", "arg1"),
->>>>>>> 2ca70416
                 ContractException.class);
 
         assertThat(e.getProposalResponses()).isEmpty();
@@ -170,11 +166,7 @@
         when(channel.sendTransactionProposal(any())).thenReturn(Collections.singletonList(failureResponse));
 
         ContractException e = catchThrowableOfType(
-<<<<<<< HEAD
                 () -> contract.submitTransaction(UUID.randomUUID(), "txn", "arg1"),
-=======
-                () -> contract.submitTransaction("txn", "arg1"),
->>>>>>> 2ca70416
                 ContractException.class);
 
         System.out.println(e.getMessage());
@@ -253,15 +245,9 @@
                 .connect();
         contract = gateway.getNetwork("network").getContract("contract");
 
-<<<<<<< HEAD
         TransactionResponse result = contract.submitTransaction(UUID.randomUUID(), "txn");
 
         assertThat(new String(result.getPayload())).isEqualTo(expected);
-=======
-        byte[] result = contract.submitTransaction("txn");
-
-        assertThat(new String(result)).isEqualTo(expected);
->>>>>>> 2ca70416
         verify(channel).sendTransactionProposalToEndorsers(any(TransactionProposalRequest.class), discoveryOptionsCaptor.capture());
         assertThat(discoveryOptionsCaptor.getValue().isInspectResults()).isTrue();
     }
@@ -275,11 +261,7 @@
         doThrow(commitException).when(commitHandler).waitForEvents(anyLong(), any(TimeUnit.class));
 
         ContractException e = catchThrowableOfType(
-<<<<<<< HEAD
                 () -> contract.submitTransaction(UUID.randomUUID(), "txn", "arg1"),
-=======
-                () -> contract.submitTransaction("txn", "arg1"),
->>>>>>> 2ca70416
                 ContractException.class);
 
         assertThat(e.getProposalResponses()).containsExactly(response);

package scenario;

import java.io.BufferedReader;
import java.io.File;
import java.io.IOException;
import java.io.InputStream;
import java.io.InputStreamReader;
import java.io.Reader;
import java.io.StringReader;
import java.net.URL;
import java.nio.charset.StandardCharsets;
import java.nio.file.FileSystems;
import java.nio.file.Files;
import java.nio.file.Path;
import java.nio.file.Paths;
import java.security.InvalidKeyException;
import java.security.PrivateKey;
import java.security.cert.CertificateException;
import java.security.cert.X509Certificate;
import java.util.ArrayList;
import java.util.Arrays;
import java.util.Collection;
import java.util.Collections;
import java.util.HashMap;
import java.util.HashSet;
import java.util.List;
import java.util.Map;
import java.util.Set;
import java.util.concurrent.BlockingQueue;
import java.util.concurrent.LinkedBlockingQueue;
import java.util.concurrent.TimeUnit;
import java.util.function.Consumer;
import java.util.function.Predicate;
import java.util.regex.Matcher;
import java.util.regex.Pattern;
import java.util.stream.Collectors;
import javax.json.Json;
import javax.json.JsonArray;
import javax.json.JsonObject;
import javax.json.JsonReader;
import javax.json.JsonString;

import io.cucumber.datatable.DataTable;
<<<<<<< HEAD
=======
import io.cucumber.docstring.DocString;
>>>>>>> 2ca70416
import io.cucumber.java8.En;
import org.hyperledger.fabric.gateway.Contract;
import org.hyperledger.fabric.gateway.ContractEvent;
import org.hyperledger.fabric.gateway.ContractException;
import org.hyperledger.fabric.gateway.DefaultCheckpointers;
import org.hyperledger.fabric.gateway.DefaultCommitHandlers;
import org.hyperledger.fabric.gateway.DefaultQueryHandlers;
import org.hyperledger.fabric.gateway.Gateway;
import org.hyperledger.fabric.gateway.Identities;
import org.hyperledger.fabric.gateway.Identity;
import org.hyperledger.fabric.gateway.Network;
import org.hyperledger.fabric.gateway.TestUtils;
import org.hyperledger.fabric.gateway.Transaction;
import org.hyperledger.fabric.gateway.Wallet;
import org.hyperledger.fabric.gateway.Wallets;
import org.hyperledger.fabric.gateway.sample.SampleCommitHandlerFactory;
import org.hyperledger.fabric.gateway.spi.Checkpointer;
import org.hyperledger.fabric.sdk.BlockEvent;
import org.hyperledger.fabric.sdk.Peer;
import org.hyperledger.fabric.sdk.ProposalResponse;
import org.hyperledger.fabric.sdk.helper.Config;

import static org.assertj.core.api.Assertions.assertThat;

public class ScenarioSteps implements En {
    private static final long EVENT_TIMEOUT_SECONDS = 30;
    private static final Set<String> runningChaincodes = new HashSet<>();
    private static boolean channelsJoined = false;
<<<<<<< HEAD

    private String fabricNetworkType = null;
    private Gateway.Builder gatewayBuilder = null;
    private Gateway gateway = null;
    private Network network = null;
    private Contract contract = null;
    private TransactionInvocation transactionInvocation;
    private Consumer<BlockEvent> blockListener = null;
=======
    private static final String COUCHDB_SERVER_URL = "http://localhost:5984";
    private static final String DOCKER_COMPOSE_TLS_FILE = "docker-compose-tls.yaml";
    private static final String DOCKER_COMPOSE_FILE = "docker-compose.yaml";
    private static final Path DOCKER_COMPOSE_DIR = Paths.get("src", "test", "fixtures", "docker-compose").toAbsolutePath();


    private String fabricNetworkType;
    private Gateway.Builder gatewayBuilder;
    private Gateway gateway;
    private Network network;
    private Contract contract;
    private TransactionInvocation transactionInvocation;
    private Consumer<BlockEvent> blockListener;
>>>>>>> 2ca70416
    private final BlockingQueue<BlockEvent> blockEvents = new LinkedBlockingQueue<>();
    private Consumer<ContractEvent> contractListener;
    private final BlockingQueue<ContractEvent> contractEvents = new LinkedBlockingQueue<>();
    private final Path checkpointFile;
    private Checkpointer checkpointer;
    private Wallet wallet = Wallets.newInMemoryWallet();

    static {
        System.setProperty(Config.SERVICE_DISCOVER_AS_LOCALHOST, "true");
    }

    public ScenarioSteps() throws IOException {
        checkpointFile = TestUtils.getInstance().getUnusedFilePath();

        After(() -> {
            if (gateway != null) {
                gateway.close();
            }

            emptyWallet();
        });

        Given("I have deployed a {word} Fabric network", (String tlsType) -> {
            // tlsType is either "tls" or "non-tls"
            fabricNetworkType = tlsType;
        });

        Given("I have created and joined all channels from the {word} connection profile", (String tlsType) -> {
            // TODO this only does mychannel
            if (!channelsJoined) {
                final List<String> tlsOptions;
                if (tlsType.equals("tls")) {
                    tlsOptions = Arrays.asList("--tls", "true", "--cafile", "/etc/hyperledger/configtx/crypto-config/ordererOrganizations/example.com/tlsca/tlsca.example.com-cert.pem");
                } else {
                    tlsOptions = Collections.emptyList();
                }

                List<String> createChannelCommand = new ArrayList<>();
                Collections.addAll(createChannelCommand,
                        "docker", "exec", "org1_cli", "peer", "channel", "create",
                        "-o", "orderer.example.com:7050",
                        "-c", "mychannel",
                        "-f", "/etc/hyperledger/configtx/channel.tx",
                        "--outputBlock", "/etc/hyperledger/configtx/mychannel.block");
                createChannelCommand.addAll(tlsOptions);
                exec(createChannelCommand);

                List<String> org1JoinChannelCommand = new ArrayList<>();
                Collections.addAll(org1JoinChannelCommand,
                        "docker", "exec", "org1_cli", "peer", "channel", "join",
                        "-b", "/etc/hyperledger/configtx/mychannel.block"
                );
                org1JoinChannelCommand.addAll(tlsOptions);
                exec(org1JoinChannelCommand);

                List<String> org2JoinChannelCommand = new ArrayList<>();
                Collections.addAll(org2JoinChannelCommand,
                        "docker", "exec", "org2_cli", "peer", "channel", "join",
                        "-b", "/etc/hyperledger/configtx/mychannel.block"
                );
                org2JoinChannelCommand.addAll(tlsOptions);
                exec(org2JoinChannelCommand);

                List<String> org1AnchorPeersCommand = new ArrayList<>();
                Collections.addAll(org1AnchorPeersCommand,
                        "docker", "exec", "org1_cli", "peer", "channel", "update",
                        "-o", "orderer.example.com:7050",
                        "-c", "mychannel",
                        "-f", "/etc/hyperledger/configtx/Org1MSPanchors.tx"
                );
                org1AnchorPeersCommand.addAll(tlsOptions);
                exec(org1AnchorPeersCommand);

                List<String> org2AnchorPeersCommand = new ArrayList<>();
                Collections.addAll(org2AnchorPeersCommand,
                        "docker", "exec", "org2_cli", "peer", "channel", "update",
                        "-o", "orderer.example.com:7050",
                        "-c", "mychannel",
                        "-f", "/etc/hyperledger/configtx/Org2MSPanchors.tx"
                );
                org2AnchorPeersCommand.addAll(tlsOptions);
                exec(org2AnchorPeersCommand);

                channelsJoined = true;
            }
        });

        Given("I use a CouchDB wallet", () -> {
            URL serverUrl = new URL(COUCHDB_SERVER_URL);
            wallet = Wallets.newCouchDBWallet(serverUrl, "wallet");
        });

        Given("I have a gateway as user {word} using the {word} connection profile",
                (String userName, String tlsType) -> {
                    prepareGateway(tlsType);
                    populateWallet();
                    gatewayBuilder.identity(wallet, userName);
                });

        Given("I have a gateway with identity User1 using the {word} connection profile",
                (String tlsType) -> {
                    prepareGateway(tlsType);
                    Identity identity = newOrg1UserIdentity();
                    gatewayBuilder.identity(identity);
                });

        Given("I configure the gateway to use the default {word} commit handler",
                (String handlerName) -> gatewayBuilder.commitHandler(DefaultCommitHandlers.valueOf(handlerName)));

        Given("I configure the gateway to use the sample commit handler",
                () -> gatewayBuilder.commitHandler(SampleCommitHandlerFactory.INSTANCE));

        Given("I configure the gateway to use the default {word} query handler",
                (String handlerName) -> gatewayBuilder.queryHandler(DefaultQueryHandlers.valueOf(handlerName)));

        Given("I connect the gateway", () -> gateway = gatewayBuilder.connect());

        Given("I deploy {word} chaincode named {word} at version {word} for all organizations on channel {word} with endorsement policy {} and arguments {}",
                (String ccType, String ccName, String version, String channelName,
                 String policyType, String argsJson) -> {
                    String mangledName = ccName + version + channelName;
                    if (runningChaincodes.contains(mangledName)) {
                        return;
                    }

                    JsonArray functionAndArgs = parseJsonArray(argsJson);
                    String transactionName = functionAndArgs.getString(0);
                    JsonArray args = Json.createArrayBuilder(functionAndArgs).remove(0).build();
                    String initArg = Json.createObjectBuilder()
                            .add("function", transactionName)
                            .add("Args", args)
                            .build().toString();

                    final List<String> tlsOptions;
                    if (fabricNetworkType.equals("tls")) {
                        tlsOptions = Arrays.asList("--tls", "true", "--cafile", "/etc/hyperledger/configtx/crypto-config/ordererOrganizations/example.com/tlsca/tlsca.example.com-cert.pem");
                    } else {
                        tlsOptions = Collections.emptyList();
                    }

                    String ccPath = Paths.get(FileSystems.getDefault().getSeparator(),
                            "opt", "gopath", "src", "github.com", "chaincode", ccType, ccName).toString();

                    String ccLabel = ccName + "v" + version;
                    String ccPackage = ccName + ".tar.gz";

                    // Org1
                    exec("docker", "exec", "org1_cli", "peer", "lifecycle", "chaincode", "package", ccPackage, "--lang",
                            ccType, "--label", ccLabel, "--path", ccPath);

                    exec("docker", "exec", "org1_cli", "peer", "lifecycle", "chaincode", "install", ccPackage);

                    String installed = exec("docker", "exec", "org1_cli", "peer", "lifecycle", "chaincode",
                            "queryinstalled");
                    Pattern regex = Pattern.compile(".*Package ID: (.*), Label: " + ccLabel + ".*");
                    Matcher matcher = regex.matcher(installed);
                    if (!matcher.matches()) {
                        System.out.println(installed);
                        throw new IllegalStateException("Cannot find installed chaincode for Org1: " + ccLabel);
                    }
                    String packageId = matcher.group(1);

                    List<String> approveCommand = new ArrayList<>();
                    Collections.addAll(approveCommand, "docker", "exec", "org1_cli", "peer", "lifecycle", "chaincode",
                            "approveformyorg", "--package-id", packageId, "--channelID", channelName, "--name", ccName,
                            "--version", version, "--signature-policy", "AND(\"Org1MSP.member\",\"Org2MSP.member\")",
                            "--sequence", "1", "--waitForEvent"
                    );
                    approveCommand.addAll(tlsOptions);
                    exec(approveCommand);

                    // Org2
                    exec("docker", "exec", "org2_cli", "peer", "lifecycle", "chaincode", "package", ccPackage, "--lang",
                            ccType, "--label", ccLabel,
                            "--path", ccPath);

                    exec("docker", "exec", "org2_cli", "peer", "lifecycle", "chaincode", "install", ccPackage);

                    installed = exec("docker", "exec", "org2_cli", "peer", "lifecycle", "chaincode",
                            "queryinstalled");
                    matcher = regex.matcher(installed);
                    if (!matcher.matches()) {
                        System.err.println(installed);
                        throw new IllegalStateException("Cannot find installed chaincode for Org2: " + ccLabel);
                    }
                    packageId = matcher.group(1);

                    approveCommand = new ArrayList<>();
                    Collections.addAll(approveCommand, "docker", "exec", "org2_cli", "peer", "lifecycle", "chaincode",
                            "approveformyorg", "--package-id", packageId, "--channelID", channelName, "--name", ccName,
                            "--version", version, "--signature-policy", "AND(\"Org1MSP.member\",\"Org2MSP.member\")",
                            "--sequence", "1", "--waitForEvent");
                    approveCommand.addAll(tlsOptions);
                    exec(approveCommand);

                    // commit
                    List<String> commitCommand = new ArrayList<>();
                    Collections.addAll(commitCommand, "docker", "exec", "org1_cli", "peer", "lifecycle", "chaincode",
                            "commit", "--channelID", channelName, "--name", ccName, "--version", version,
                            "--signature-policy", "AND(\"Org1MSP.member\",\"Org2MSP.member\")", "--sequence", "1",
                            "--waitForEvent", "--peerAddresses", "peer0.org1.example.com:7051", "--peerAddresses",
                            "peer0.org2.example.com:8051",
                            "--tlsRootCertFiles",
                            "/etc/hyperledger/configtx/crypto-config/peerOrganizations/org1.example.com/peers/peer0.org1.example.com/tls/ca.crt",
                            "--tlsRootCertFiles",
                            "/etc/hyperledger/configtx/crypto-config/peerOrganizations/org2.example.com/peers/peer0.org2.example.com/tls/ca.crt");
                    commitCommand.addAll(tlsOptions);
                    exec(commitCommand);


                    runningChaincodes.add(mangledName);
                    Thread.sleep(60000);
                });

        Given("I use the {word} network", (String networkName) -> network = gateway.getNetwork(networkName));

        Given("I use the {word} contract", (String contractName) -> contract = network.getContract(contractName));

        When("I prepare a(n) {word} transaction", (String transactionName) -> {
            Transaction transaction = contract.createTransaction(transactionName);
            transactionInvocation = TransactionInvocation.expectSuccess(transaction);
        });

        When("I prepare a(n) {word} transaction that I expect to fail", (String transactionName) -> {
            Transaction transaction = contract.createTransaction(transactionName);
            transactionInvocation = TransactionInvocation.expectFail(transaction);
        });

        When("^I (submit|evaluate) the transaction with arguments (.+)$",
                (String action, String argsJson) -> {
                    String[] args = newStringArray(parseJsonArray(argsJson));
                    if (action.equals("submit")) {
                        transactionInvocation.submit(args);
                    } else {
                        transactionInvocation.evaluate(args);
                    }
                });

        When("I set transient data on the transaction to", (DataTable data) -> {
            Map<String, String> table = data.asMap(String.class, String.class);
            Map<String, byte[]> transientMap = new HashMap<>();
            table.forEach((k, v) -> transientMap.put(k, v.getBytes(StandardCharsets.UTF_8)));
            transactionInvocation.setTransient(transientMap);
        });

        When("I set endorsing peers on the transaction to {}", (String peersJson) -> {
            Set<String> peerNames = Arrays.stream(newStringArray(parseJsonArray(peersJson)))
                    .collect(Collectors.toSet());
            Collection<Peer> peers = network.getChannel().getPeers().stream()
                    .filter(peer -> peerNames.contains(peer.getName()))
                    .collect(Collectors.toList());
            transactionInvocation.setEndorsingPeers(peers);
        });

        When("I add a block listener", () -> {
            clearBlockListener();
            blockListener = network.addBlockListener(blockEvents::add);
        });

        When("I add a block listener with a file checkpointer", () -> {
            clearBlockListener();
            blockListener = network.addBlockListener(fileCheckpointer(), blockEvents::add);
        });

        When("I add a block listener with replay from block {int}", (Integer startBlock) -> {
            clearBlockListener();
            blockListener = network.addBlockListener(startBlock, blockEvents::add);
        });

        When("I wait for a block event to be received", this::getBlockEvent);

        When("I remove the block listener", this::clearBlockListener);

        When("I add a contract listener for events matching {string}", (String eventName) -> {
            clearContractListener();
            Pattern eventNamePattern = Pattern.compile(eventName);
            contractListener = contract.addContractListener(contractEvents::add, eventNamePattern);
        });

        When("I add a contract listener for events matching {string} with a file checkpointer",
                (String eventName) -> {
                    clearContractListener();
                    Pattern eventNamePattern = Pattern.compile(eventName);
                    contractListener = contract.addContractListener(fileCheckpointer(), contractEvents::add, eventNamePattern);
                });

        When("I add a contract listener for events matching {string} with replay from block {int}",
                (String eventName, Integer startBlock) -> {
                    clearContractListener();
                    Pattern eventNamePattern = Pattern.compile(eventName);
                    contractListener = contract.addContractListener(startBlock, contractEvents::add, eventNamePattern);
                });

        When("I wait for a contract event with payload {string} to be received", this::getContractEvent);

        When("I remove the contract listener", this::clearContractListener);

<<<<<<< HEAD
        Then("a response should be received", () -> transactionInvocation.getResponse());

        Then("the response should match {}",
                (String expected) -> assertThat(transactionInvocation.getResponse()).isEqualTo(expected));

        Then("the response should be JSON matching", (String expected) -> {
            try (JsonReader expectedReader = createJsonReader(expected);
=======
        When("I put an identity named {string} into the wallet", (String label) -> {
            Identity identity = newOrg1UserIdentity();
            wallet.put(label, identity);
        });

        When("I remove an identity named {string} from the wallet", (String label) -> wallet.remove(label));

        Then("a response should be received", () -> transactionInvocation.getResponse());

        Then("the response should match {}",
                (String expected) -> assertThat(transactionInvocation.getResponse()).isEqualTo(expected));

        Then("the response should be JSON matching", (DocString expected) -> {
            try (JsonReader expectedReader = createJsonReader(expected.getContent());
>>>>>>> 2ca70416
                 JsonReader actualReader = createJsonReader(transactionInvocation.getResponse())) {
                JsonObject expectedObject = expectedReader.readObject();
                JsonObject actualObject = actualReader.readObject();
                assertThat(actualObject).isEqualTo(expectedObject);
            }
        });

        Then("the error message should contain {string}",
                (String expected) -> assertThat(transactionInvocation.getError().getMessage()).contains(expected));

        Then("the error should include proposal responses", () -> {
            Throwable t = transactionInvocation.getError();
            assertThat(t).isInstanceOf(ContractException.class);

            Collection<ProposalResponse> proposalResponses = ((ContractException) t).getProposalResponses();
            assertThat(proposalResponses).isNotEmpty();
        });

        Then("a block event should be received", this::getBlockEvent);

        Then("a contract event with payload {string} should be received", this::getContractEvent);

        Then("the wallet should contain {int} identities", (Integer number) -> {
            Set<String> labels = wallet.list();
            assertThat(labels).hasSize(number);
        });

        Then("the wallet should contain an identity named {string}", (String label) -> {
            Set<String> labels = wallet.list();
            assertThat(labels).contains(label);
        });

        Then("I should be able to get an identity named {string} from the wallet", (String label) -> {
            Identity identity = wallet.get(label);
            Identity expected = newOrg1UserIdentity();
            assertThat(identity).isEqualTo(expected);
        });

        Then("I should not be able to get an identity named {string} from the wallet", (String label) -> {
            Identity identity = wallet.get(label);
            assertThat(identity).isNull();
        });
    }

    private void emptyWallet() throws IOException {
        for (String label : wallet.list()) {
            wallet.remove(label);
        }
    }

    private Checkpointer fileCheckpointer() throws IOException {
        closeCheckpointer();
        checkpointer = DefaultCheckpointers.file(checkpointFile);
        return checkpointer;
    }

    private void closeCheckpointer() throws IOException {
        if (checkpointer != null) {
            checkpointer.close();
        }
    }

    private static Path getNetworkConfigPath(String configType) {
        Path networkConfigDir = Paths.get("src", "test", "java", "org", "hyperledger", "fabric", "gateway");
        switch (configType) {
            case "tls":
                return networkConfigDir.resolve("connection-tls.json");
            case "discovery":
                return networkConfigDir.resolve("connection-discovery.json");
            case "basic":
                return networkConfigDir.resolve("connection.json");
            default:
                throw new IllegalArgumentException("Unknown network configuration type: " + configType);
        }
    }

    private static JsonArray parseJsonArray(String jsonString) {
        try (JsonReader reader = createJsonReader(jsonString)) {
            return reader.readArray();
        }
    }

    private static JsonReader createJsonReader(String jsonString) {
        return Json.createReader(new StringReader(jsonString));
    }

    private static String[] newStringArray(JsonArray jsonArray) {
        return jsonArray.getValuesAs(JsonString.class).stream()
                .map(JsonString::getString)
                .toArray(String[]::new);
    }

    public static String newString(byte[] bytes) {
        return new String(bytes, StandardCharsets.UTF_8);
    }

    private ContractEvent getContractEvent(String expectedPayload) throws InterruptedException {
        List<String> payloads = new ArrayList<>();
        ContractEvent matchingEvent = removeFirstMatch(contractEvents, event -> {
            String eventPayload = event.getPayload().map(ScenarioSteps::newString).orElse("");
            payloads.add(eventPayload);
            return expectedPayload.equals(eventPayload);
        });
        assertThat(matchingEvent)
                .withFailMessage("No contract events with payload \"%s\": %s, network=%s, contract=%s, checkpointer=%s",
                        expectedPayload, payloads, network, contract, checkpointer)
                .isNotNull();
        return matchingEvent;
    }

    /**
     * Remove and return the first element matching the given predicate. All other elements remain on the queue.
     * @param queue A queue.
     * @param match Filter used to match queue elements.
     * @return The first matching element or null if no matches are found.
     * @throws InterruptedException If waiting for queue elements is interrupted.
     */
    private <T> T removeFirstMatch(BlockingQueue<T> queue, Predicate<? super T> match) throws InterruptedException {
        List<T> unmatchedElements = new ArrayList<>();
        T element;

        while ((element = queue.poll(EVENT_TIMEOUT_SECONDS, TimeUnit.SECONDS)) != null) {
            if (match.test(element)) {
                break;
            }
            unmatchedElements.add(element);
        }

        queue.addAll(unmatchedElements); // Re-queue elements that didn't match
        return element;
    }

<<<<<<< HEAD
    private static void exec(List<String> commandArgs) throws IOException, InterruptedException {
        exec(null, commandArgs);
    }

    private static void exec(Path dir, List<String> commandArgs) throws IOException, InterruptedException {
        exec(dir, commandArgs.toArray(new String[0]));
    }

    private static void exec(String... commandArgs) throws IOException, InterruptedException {
        exec(null, commandArgs);
    }

    private static void exec(Path dir, String... commandArgs) throws IOException, InterruptedException {
        String commandString = String.join(" ", commandArgs);
        System.err.println(commandString);
=======
    private static String exec(List<String> commandArgs) throws IOException, InterruptedException {
        return exec(null, commandArgs);
    }

    private static String exec(Path dir, List<String> commandArgs) throws IOException, InterruptedException {
        return exec(dir, commandArgs.toArray(new String[0]));
    }

    private static String exec(String... commandArgs) throws IOException, InterruptedException {
        return exec(null, commandArgs);
    }

    private static String exec(Path dir, String... commandArgs) throws IOException, InterruptedException {
        String commandString = String.join(" ", commandArgs);
        System.err.println(commandString);
        StringBuilder sb = new StringBuilder();
>>>>>>> 2ca70416

        File dirFile = dir != null ? dir.toFile() : null;
        Process process = Runtime.getRuntime().exec(commandArgs, null, dirFile);
        int exitCode = process.waitFor();

        // get STDERR for the process and print it
        try (InputStream errorStream = process.getErrorStream();
             BufferedReader reader = new BufferedReader(new InputStreamReader(errorStream))) {
            for (String line; (line = reader.readLine()) != null; ) {
                System.err.println(line);
                sb.append(line);
            }
        }

<<<<<<< HEAD
        assertThat(exitCode)
                .withFailMessage("Failed to execute command: %s",commandString)
                .isEqualTo(0);
=======
        // get STDOUT for the process and print it
        try (InputStream inputStream = process.getInputStream();
             BufferedReader reader = new BufferedReader(new InputStreamReader(inputStream))) {
            for (String line; (line = reader.readLine()) != null;) {
                System.out.println(line);
                sb.append(line);
            }
        }


        assertThat(exitCode)
                .withFailMessage("Failed to execute command: %s",commandString)
                .isEqualTo(0);
        return sb.toString();
>>>>>>> 2ca70416
    }

    static void startFabric(boolean tls) throws Exception {
        createCryptoMaterial();
        String dockerComposeFile = tls ? DOCKER_COMPOSE_TLS_FILE : DOCKER_COMPOSE_FILE;
        exec(DOCKER_COMPOSE_DIR, "docker-compose", "-f", dockerComposeFile, "-p", "node", "up", "-d");
        Thread.sleep(10000);
    }

    static void stopFabric(boolean tls) throws Exception {
        String dockerComposeFile = tls ? DOCKER_COMPOSE_TLS_FILE : DOCKER_COMPOSE_FILE;
        exec(DOCKER_COMPOSE_DIR, "docker-compose", "-f", dockerComposeFile, "-p", "node", "down");
    }

    private static void createCryptoMaterial() throws Exception {
        Path fixtures = Paths.get("src", "test", "fixtures");
        exec(fixtures, "./generate.sh");
<<<<<<< HEAD
=======
    }

    private void populateWallet() throws IOException, CertificateException, InvalidKeyException {
        Identity identity = newOrg1UserIdentity();
        wallet.put("User1", identity);
    }

    private void prepareGateway(String tlsType) throws IOException {
        gatewayBuilder = Gateway.createBuilder();
        gatewayBuilder.networkConfig(getNetworkConfigPath(tlsType));
        gatewayBuilder.commitTimeout(1, TimeUnit.MINUTES);
        if (tlsType.equals("discovery")) {
            gatewayBuilder.discovery(true);
        }
>>>>>>> 2ca70416
    }

    private static Identity newOrg1UserIdentity() throws IOException, CertificateException, InvalidKeyException {
        Path credentialPath = Paths.get("src", "test", "fixtures", "crypto-material", "crypto-config",
                "peerOrganizations", "org1.example.com", "users", "User1@org1.example.com", "msp");

        Path certificatePath = credentialPath.resolve(Paths.get("signcerts", "User1@org1.example.com-cert.pem"));
        X509Certificate certificate = readX509Certificate(certificatePath);

        Path privateKeyPath = credentialPath.resolve(Paths.get("keystore", "key.pem"));
        PrivateKey privateKey = getPrivateKey(privateKeyPath);

        return Identities.newX509Identity("Org1MSP", certificate, privateKey);
    }

    private static X509Certificate readX509Certificate(final Path certificatePath) throws IOException, CertificateException {
        try (Reader certificateReader = Files.newBufferedReader(certificatePath, StandardCharsets.UTF_8)) {
            return Identities.readX509Certificate(certificateReader);
        }
    }

    private static PrivateKey getPrivateKey(final Path privateKeyPath) throws IOException, InvalidKeyException {
        try (Reader privateKeyReader = Files.newBufferedReader(privateKeyPath, StandardCharsets.UTF_8)) {
            return Identities.readPrivateKey(privateKeyReader);
        }
    }

    private BlockEvent getBlockEvent() throws InterruptedException {
        BlockEvent event = blockEvents.poll(EVENT_TIMEOUT_SECONDS, TimeUnit.SECONDS);
        assertThat(event)
                .withFailMessage("No block events received: network=%s, contract=%s, checkpointer=%s",
                        network, contract, checkpointer)
                .isNotNull();
        return event;
    }

    private void clearBlockListener() {
        if (blockListener != null) {
            network.removeBlockListener(blockListener);
        }
        blockEvents.clear();
    }

    private void clearContractListener() {
        if (contractListener != null) {
            contract.removeContractListener(contractListener);
        }
        contractEvents.clear();
    }
}<|MERGE_RESOLUTION|>--- conflicted
+++ resolved
@@ -41,10 +41,7 @@
 import javax.json.JsonString;
 
 import io.cucumber.datatable.DataTable;
-<<<<<<< HEAD
-=======
 import io.cucumber.docstring.DocString;
->>>>>>> 2ca70416
 import io.cucumber.java8.En;
 import org.hyperledger.fabric.gateway.Contract;
 import org.hyperledger.fabric.gateway.ContractEvent;
@@ -73,16 +70,6 @@
     private static final long EVENT_TIMEOUT_SECONDS = 30;
     private static final Set<String> runningChaincodes = new HashSet<>();
     private static boolean channelsJoined = false;
-<<<<<<< HEAD
-
-    private String fabricNetworkType = null;
-    private Gateway.Builder gatewayBuilder = null;
-    private Gateway gateway = null;
-    private Network network = null;
-    private Contract contract = null;
-    private TransactionInvocation transactionInvocation;
-    private Consumer<BlockEvent> blockListener = null;
-=======
     private static final String COUCHDB_SERVER_URL = "http://localhost:5984";
     private static final String DOCKER_COMPOSE_TLS_FILE = "docker-compose-tls.yaml";
     private static final String DOCKER_COMPOSE_FILE = "docker-compose.yaml";
@@ -96,7 +83,6 @@
     private Contract contract;
     private TransactionInvocation transactionInvocation;
     private Consumer<BlockEvent> blockListener;
->>>>>>> 2ca70416
     private final BlockingQueue<BlockEvent> blockEvents = new LinkedBlockingQueue<>();
     private Consumer<ContractEvent> contractListener;
     private final BlockingQueue<ContractEvent> contractEvents = new LinkedBlockingQueue<>();
@@ -394,15 +380,6 @@
 
         When("I remove the contract listener", this::clearContractListener);
 
-<<<<<<< HEAD
-        Then("a response should be received", () -> transactionInvocation.getResponse());
-
-        Then("the response should match {}",
-                (String expected) -> assertThat(transactionInvocation.getResponse()).isEqualTo(expected));
-
-        Then("the response should be JSON matching", (String expected) -> {
-            try (JsonReader expectedReader = createJsonReader(expected);
-=======
         When("I put an identity named {string} into the wallet", (String label) -> {
             Identity identity = newOrg1UserIdentity();
             wallet.put(label, identity);
@@ -417,7 +394,6 @@
 
         Then("the response should be JSON matching", (DocString expected) -> {
             try (JsonReader expectedReader = createJsonReader(expected.getContent());
->>>>>>> 2ca70416
                  JsonReader actualReader = createJsonReader(transactionInvocation.getResponse())) {
                 JsonObject expectedObject = expectedReader.readObject();
                 JsonObject actualObject = actualReader.readObject();
@@ -550,23 +526,6 @@
         return element;
     }
 
-<<<<<<< HEAD
-    private static void exec(List<String> commandArgs) throws IOException, InterruptedException {
-        exec(null, commandArgs);
-    }
-
-    private static void exec(Path dir, List<String> commandArgs) throws IOException, InterruptedException {
-        exec(dir, commandArgs.toArray(new String[0]));
-    }
-
-    private static void exec(String... commandArgs) throws IOException, InterruptedException {
-        exec(null, commandArgs);
-    }
-
-    private static void exec(Path dir, String... commandArgs) throws IOException, InterruptedException {
-        String commandString = String.join(" ", commandArgs);
-        System.err.println(commandString);
-=======
     private static String exec(List<String> commandArgs) throws IOException, InterruptedException {
         return exec(null, commandArgs);
     }
@@ -583,7 +542,6 @@
         String commandString = String.join(" ", commandArgs);
         System.err.println(commandString);
         StringBuilder sb = new StringBuilder();
->>>>>>> 2ca70416
 
         File dirFile = dir != null ? dir.toFile() : null;
         Process process = Runtime.getRuntime().exec(commandArgs, null, dirFile);
@@ -598,11 +556,6 @@
             }
         }
 
-<<<<<<< HEAD
-        assertThat(exitCode)
-                .withFailMessage("Failed to execute command: %s",commandString)
-                .isEqualTo(0);
-=======
         // get STDOUT for the process and print it
         try (InputStream inputStream = process.getInputStream();
              BufferedReader reader = new BufferedReader(new InputStreamReader(inputStream))) {
@@ -617,7 +570,6 @@
                 .withFailMessage("Failed to execute command: %s",commandString)
                 .isEqualTo(0);
         return sb.toString();
->>>>>>> 2ca70416
     }
 
     static void startFabric(boolean tls) throws Exception {
@@ -635,8 +587,6 @@
     private static void createCryptoMaterial() throws Exception {
         Path fixtures = Paths.get("src", "test", "fixtures");
         exec(fixtures, "./generate.sh");
-<<<<<<< HEAD
-=======
     }
 
     private void populateWallet() throws IOException, CertificateException, InvalidKeyException {
@@ -651,7 +601,6 @@
         if (tlsType.equals("discovery")) {
             gatewayBuilder.discovery(true);
         }
->>>>>>> 2ca70416
     }
 
     private static Identity newOrg1UserIdentity() throws IOException, CertificateException, InvalidKeyException {
